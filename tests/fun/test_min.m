% Test file for fun/min.m

function pass = test_min(pref)

% Get preferences.
if ( nargin < 1 )
    pref = chebpref();
end

% Set a domain for BNDFUN.
dom = [-2 7];
    
%%
% Spot-check the extrema for a few BNDFUN.
pass(1) = test_spotcheck_min(@(x) -sin(10*x), dom, -1, pref);
pass(2) = test_spotcheck_min(@(x) -real(airy(x)), dom, ...
    -0.535656656015700, pref);
pass(3) = test_spotcheck_min(@(x) 1./(1 + x.^2), dom, ...
    0.02, pref);
pass(4) = test_spotcheck_min(@(x) -(x/10).^3.*cosh(x/10), ...
    dom, -0.7^3*cosh(0.7), pref);
    
%%
% Check operation for array-valued BNDFUN inputs.
fun_op = @(x) -[sin(10*x) real(airy(x)) (x/10).^3.*cosh(x/10)];
f = bndfun(fun_op, dom, [], [], pref);
[y, x] = min(f);
exact_max = -[1 0.535656656015700 0.7^3*cosh(0.7)];
fx = -[sin(10*x(1)) airy(x(2)) (x(3)/10).^3.*cosh(x(3)/10)];
tol = 10*get(f, 'vscale').*get(f, 'epslevel');
pass(5) = (all(abs(y - exact_max) < tol) && ...
    all(abs(fx - exact_max) < tol));
    
%%
% Test for complex-valued BNDFUN.
pass(6) = test_spotcheck_min( ...
    @(x) (x/2).*(exp(1i*(x/2))+1i*sin(x/2)), dom, ...
    0, pref);
fun_op = @(x) [((x-2).^2/4+1).*exp(1i*(x/2)) ... 
    -((x+1).^2/4+1).*exp(1i*(x/2))];
f = bndfun(fun_op, dom, [], [], pref);
[y, x] = min(f);
exact_max = [exp(1i) -exp(-1i/2)];
fx = fun_op(x); 
fx = fx([1 4]);
tol = 10*max(get(f, 'vscale').*get(f, 'epslevel'));
pass(7) = (all(abs(y - exact_max) < tol) && ...
    all(abs(fx - exact_max) < tol));

%% Test for UNBNDFUN:

% Functions on [-inf b]:

% Set the domain:
dom = [-Inf -3*pi];

% A blow-up function:
op = @(x) x.*(5+exp(x.^3))./(dom(2)-x);
pref.singPrefs.exponents = [0 -1];
f = unbndfun(op, dom, [], [], pref); 
[y, x] = min(f);
yExact = -Inf;
xExact = dom(2);
errX = x - xExact;
pass(8) = ( norm(errX, inf) < get(f,'epslevel')*get(f,'vscale') ) && ...
    ( y == yExact );

end

%%
% Spot-check the results for a given BNDFUN.
function result = test_spotcheck_min(fun_op, dom, exact_min, pref)
f = bndfun(fun_op, dom, [], [], pref);
[y, x] = min(f);
fx = fun_op(x);
<<<<<<< HEAD
tol = 50*get(f, 'vscale').*get(f, 'epslevel');
result = ((abs(y - exact_min) < tol) && ... 
          (abs(fx - exact_min) < tol));
=======
err1 = abs(y - exact_min);
err2 = abs(fx - exact_min);
tol = 2e3*get(f, 'vscale')*get(f, 'epslevel');
result = (err1 < tol) && (err2 < tol);

>>>>>>> 99d326d2
end<|MERGE_RESOLUTION|>--- conflicted
+++ resolved
@@ -70,18 +70,13 @@
 %%
 % Spot-check the results for a given BNDFUN.
 function result = test_spotcheck_min(fun_op, dom, exact_min, pref)
+
 f = bndfun(fun_op, dom, [], [], pref);
 [y, x] = min(f);
 fx = fun_op(x);
-<<<<<<< HEAD
-tol = 50*get(f, 'vscale').*get(f, 'epslevel');
-result = ((abs(y - exact_min) < tol) && ... 
-          (abs(fx - exact_min) < tol));
-=======
 err1 = abs(y - exact_min);
 err2 = abs(fx - exact_min);
 tol = 2e3*get(f, 'vscale')*get(f, 'epslevel');
 result = (err1 < tol) && (err2 < tol);
 
->>>>>>> 99d326d2
 end