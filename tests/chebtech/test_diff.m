% Test file for chebtech/diff.m

function pass = test_diff(pref)

% Get preferences.
if ( nargin < 1 )
    pref = chebtech.pref;
end

% Generate a few random points to use as test values.
seedRNG(6178);
x = 2 * rand(100, 1) - 1;

pass = zeros(2, 15); % Pre-allocate pass matrix
for n = 1:2
    if ( n == 1 )
        testclass = chebtech1();
    else 
        testclass = chebtech2();
    end

    %%
    % Spot-check derivatives for a couple of functions.
    
    f = testclass.make(@(x) exp(x) - x, [], [], pref);
    df = diff(f);
    df_exact = @(x) exp(x) - 1;
    err = df_exact(x) - feval(df, x);
    pass(n, 1) = (norm(err, inf) < 10*df.vscale.*df.epslevel);
    
    f = testclass.make(@(x) atan(x), [], [], pref);
    df = diff(f);
    df_exact = @(x) 1./(1 + x.^2);
    err = df_exact(x) - feval(df, x);
    pass(n, 2) = (norm(err, inf) < 10*df.vscale.*df.epslevel);
    
    f = testclass.make(@(x) sin(x), [], [], pref);
    df = diff(f);
    df_exact = @(x) cos(x);
    err = df_exact(x) - feval(df, x);
    pass(n, 3) = (norm(err, inf) < 10*df.vscale.*df.epslevel);
    
    z = exp(2*pi*1i/3);
    f = testclass.make(@(t) airy(z*t), [], [], pref);
    df = diff(f);
    df_exact = @(t) z*airy(1, z*t);
    err = df_exact(x) - feval(df, x);
    pass(n, 4) = (norm(err, inf) < 10*df.vscale.*df.epslevel);
    
    %%
    % Verify that calling diff() gives the same answer as direct construction.
    
    f = testclass.make(@(x) 0.5*x - 0.0625*sin(8*x), [], [], pref);
    df = testclass.make(@(x) sin(4*x).^2, [], [], pref);
    err = diff(f) - df;
    pass(n, 5) = (norm(err.values, inf) < 100*df.vscale.*df.epslevel);
    
    %%
    % Verify basic differentiation rules.
    
    f = testclass.make(@(x) x.*sin(x.^2) - 1, [], [], pref);
    df = diff(f);
    g = testclass.make(@(x) exp(-x.^2), [], [], pref);
    dg = diff(g);
    tol_f = 10*df.vscale.*df.epslevel;
    tol_g = 10*dg.vscale.*dg.epslevel;
    
    errfn = diff(f + g) - (df + dg);
    err = feval(errfn, x);
    pass(n, 6) = (norm(err, inf) < max(tol_f, tol_g));
    
    errfn = diff(f.*g) - (f.*dg + g.*df);
    err = feval(errfn, x);
    pass(n, 7) = (norm(err, inf) < length(f)*max(tol_f, tol_g));
    
    const = testclass.make(@(x) ones(size(x)), [], [], pref);
    dconst = diff(const);
    err = feval(dconst, x);
    pass(n, 8) = (norm(err, inf) == 0);
    
    %%
    % Check higher-order derivatives.  (NB:  We relax the tolerance by n + 1
    % factors of 10, where n is the number of derivatives taken.)
    
    f = testclass.make(@(x) x.*atan(x) - x - 0.5*log(1 + x.^2), [], [], pref);
    df2 = diff(f, 2);
    df2_exact = @(x) 1./(1 + x.^2);
    err = df2_exact(x) - feval(df2, x);
    pass(n, 9) = (norm(err, inf) < 10*df2.vscale.*df2.epslevel);
    
    f = testclass.make(@(x) sin(x), [], [], pref);
    df4 = diff(f, 4);
    df4_exact = @(x) sin(x);
    err = df4_exact(x) - feval(df4, x);
    pass(n, 10) = (norm(err, inf) < 10*df4.vscale.*df4.epslevel);

    f = testclass.make(@(x) x.^5 + 3*x.^3 - 2*x.^2 + 4, [], [], pref);
    df6 = diff(f, 6);
    df6_exact = @(x) zeros(size(x));
    err = df6_exact(x) - feval(df6, x);
    pass(n, 11) = (norm(err, inf) == 0);
    
    %%
    % Check operation for array-valued chebtech objects.
    
    f = testclass.make(@(x) [sin(x) x.^2 exp(1i*x)], [], [], pref);
    df = diff(f);
    df_exact = @(x) [cos(x) 2*x 1i*exp(1i*x)];
    err = feval(df, x) - df_exact(x);
    pass(n, 12) = (norm(err(:), inf) < 10*max(df.vscale.*df.epslevel));
    
    % DIM option.
    dim2df = diff(f, 1, 2);
    g = @(x) [(x.^2 - sin(x)) (exp(1i*x) - x.^2)];
    err = feval(dim2df, x) - g(x);
<<<<<<< HEAD
    pass(n, 13) = isequal(size(dim2df.vscale), [1 2]) && ...
        (norm(err(:), inf) < tol);
=======
    pass(n, 13) = (norm(err(:), inf) < 10*max(dim2df.vscale.*dim2df.epslevel));
>>>>>>> 29cd9196
    
    dim2df2 = diff(f, 2, 2);
    g = @(x) exp(1i*x) - 2*x.^2 + sin(x);
    err = feval(dim2df2, x) - g(x);
<<<<<<< HEAD
    pass(n, 14) = isequal(size(dim2df2.vscale), [1 1]) && ...
        (norm(err(:), inf) < tol);
=======
    pass(n, 14) = (norm(err(:), inf) < ...
        10*max(dim2df2.vscale.*dim2df2.epslevel));
>>>>>>> 29cd9196
    
    % DIM option should return an empty chebtech for non-array-valued input.
    f = testclass.make(@(x) x.^3);
    dim2df = diff(f, 1, 2);
    pass(n, 15) = (isempty(dim2df.values) && isempty(dim2df.coeffs));
end

end<|MERGE_RESOLUTION|>--- conflicted
+++ resolved
@@ -113,24 +113,15 @@
     dim2df = diff(f, 1, 2);
     g = @(x) [(x.^2 - sin(x)) (exp(1i*x) - x.^2)];
     err = feval(dim2df, x) - g(x);
-<<<<<<< HEAD
     pass(n, 13) = isequal(size(dim2df.vscale), [1 2]) && ...
-        (norm(err(:), inf) < tol);
-=======
-    pass(n, 13) = (norm(err(:), inf) < 10*max(dim2df.vscale.*dim2df.epslevel));
->>>>>>> 29cd9196
-    
+        (norm(err(:), inf) < 10*max(dim2df.vscale.*dim2df.epslevel));
+
     dim2df2 = diff(f, 2, 2);
     g = @(x) exp(1i*x) - 2*x.^2 + sin(x);
     err = feval(dim2df2, x) - g(x);
-<<<<<<< HEAD
     pass(n, 14) = isequal(size(dim2df2.vscale), [1 1]) && ...
-        (norm(err(:), inf) < tol);
-=======
-    pass(n, 14) = (norm(err(:), inf) < ...
-        10*max(dim2df2.vscale.*dim2df2.epslevel));
->>>>>>> 29cd9196
-    
+        (norm(err(:), inf) < 10*max(dim2df2.vscale.*dim2df2.epslevel));
+
     % DIM option should return an empty chebtech for non-array-valued input.
     f = testclass.make(@(x) x.^3);
     dim2df = diff(f, 1, 2);
