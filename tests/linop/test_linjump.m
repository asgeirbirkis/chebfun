function pass = test_linjump

% Test jump condition in an ODE.
% TAD, 31 Jan 2014

tol = 1e-8;

solver = { @colloc2, @colloc1, @ultraS }; % FIXME
kind = [2 1 2];

for k = 1:length(solver)
    
    domain = [0 0.3 1];
    [Z,I,D,C] = linop.primitiveOperators(domain);
    [z,e,s] = linop.primitiveFunctionals(domain);
    j = functionalBlock.jumpAt(domain);

    A = linop( [ D^2, I; -D D^2+I ] );

    % A = addConstraint(A,[e(0) z],-1);
    % A = addConstraint(A,[z e(1)],1);
    % A = addContinuity(A,[j(0.3,1) z],2);
    % A = addContinuity(A,[j(0.3,0) j(0.3,0)],0);

    A = addConstraint(A,[e(0) z],-1);
    A = addConstraint(A,[e(1) z],0);
    A = addConstraint(A,[z e(0)],0);
    A = addConstraint(A,[z e(1)],1);
    A = addContinuity(A,[j(0.3,1) z],2);
    A = addContinuity(A,[z j(0.3,1)],0);
    A = addContinuity(A,[j(0.3,0) z],0);
    A = addContinuity(A,[z j(0.3,0)],0);

    x = chebfun('x',domain,'chebkind',kind(k));
    prefs = cheboppref;
    prefs.discretization = solver{k};
    u = linsolve(A,[x;0*x],prefs);

    %%
    % jumps
    J = functionalBlock.jump(0.3,domain,0);
    err(k,1) = J*u{1} + J*u{2};
    err(k,2) = J*(D*u{1}) - 2;

    %%
    % BCs
    err(k,3) = feval(u{1},0) + 1;
    err(k,4) = feval(u{2},1) - 1;

    %%
    % ODEs
    err(k,5) = norm( D^2*u{1} + u{2} - x);
    err(k,6) = norm( -D*u{1} + D^2*u{2} + u{2} );

end

<<<<<<< HEAD
=======
domain = [0 0.3 1];
[Z,I,D,C] = linop.primitiveOperators(domain);
[z,e,s] = linop.primitiveFunctionals(domain);
j = functionalBlock.jumpAt(domain);

A = linop( [ D^2, I; -D D^2+I ] );

A = addConstraint(A,[e(0) z],-1);
A = addConstraint(A,[z e(1)],1);
A = addContinuity(A,[j(0.3,1) z],2);
A = addContinuity(A,[j(0.3,0) j(0.3,0)],0);

x = chebfun('x',domain);
u = A\[x;0*x];

%%
% jumps
J = functionalBlock.jump(0.3,domain,0);
err(1) = J*u{1} + J*u{2};
err(2) = J*(D*u{1}) - 2;

%%
% BCs
err(3) = feval(u{1},0) + 1;
err(4) = feval(u{2},1) - 1;

%%
% ODEs
% [TODO]: The following lines use a hack. This needs to be changed:
g = D^2*u{1}+u{2};
g.funs{1} = g.funs{1}.funPart;
g.funs{2} = g.funs{2}.funPart;
err(5) = norm(g - x);

f = -D*u{1} + D^2*u{2} + u{2};
f.funs{1} = f.funs{1}.funPart;
f.funs{2} = f.funs{2}.funPart;
err(6) = norm(f);
%%
>>>>>>> c77eb117
pass = abs(err) < tol;

end<|MERGE_RESOLUTION|>--- conflicted
+++ resolved
@@ -1,101 +1,62 @@
-function pass = test_linjump
-
-% Test jump condition in an ODE.
-% TAD, 31 Jan 2014
-
-tol = 1e-8;
-
-solver = { @colloc2, @colloc1, @ultraS }; % FIXME
-kind = [2 1 2];
-
-for k = 1:length(solver)
-    
-    domain = [0 0.3 1];
-    [Z,I,D,C] = linop.primitiveOperators(domain);
-    [z,e,s] = linop.primitiveFunctionals(domain);
-    j = functionalBlock.jumpAt(domain);
-
-    A = linop( [ D^2, I; -D D^2+I ] );
-
-    % A = addConstraint(A,[e(0) z],-1);
-    % A = addConstraint(A,[z e(1)],1);
-    % A = addContinuity(A,[j(0.3,1) z],2);
-    % A = addContinuity(A,[j(0.3,0) j(0.3,0)],0);
-
-    A = addConstraint(A,[e(0) z],-1);
-    A = addConstraint(A,[e(1) z],0);
-    A = addConstraint(A,[z e(0)],0);
-    A = addConstraint(A,[z e(1)],1);
-    A = addContinuity(A,[j(0.3,1) z],2);
-    A = addContinuity(A,[z j(0.3,1)],0);
-    A = addContinuity(A,[j(0.3,0) z],0);
-    A = addContinuity(A,[z j(0.3,0)],0);
-
-    x = chebfun('x',domain,'chebkind',kind(k));
-    prefs = cheboppref;
-    prefs.discretization = solver{k};
-    u = linsolve(A,[x;0*x],prefs);
-
-    %%
-    % jumps
-    J = functionalBlock.jump(0.3,domain,0);
-    err(k,1) = J*u{1} + J*u{2};
-    err(k,2) = J*(D*u{1}) - 2;
-
-    %%
-    % BCs
-    err(k,3) = feval(u{1},0) + 1;
-    err(k,4) = feval(u{2},1) - 1;
-
-    %%
-    % ODEs
-    err(k,5) = norm( D^2*u{1} + u{2} - x);
-    err(k,6) = norm( -D*u{1} + D^2*u{2} + u{2} );
-
-end
-
-<<<<<<< HEAD
-=======
-domain = [0 0.3 1];
-[Z,I,D,C] = linop.primitiveOperators(domain);
-[z,e,s] = linop.primitiveFunctionals(domain);
-j = functionalBlock.jumpAt(domain);
-
-A = linop( [ D^2, I; -D D^2+I ] );
-
-A = addConstraint(A,[e(0) z],-1);
-A = addConstraint(A,[z e(1)],1);
-A = addContinuity(A,[j(0.3,1) z],2);
-A = addContinuity(A,[j(0.3,0) j(0.3,0)],0);
-
-x = chebfun('x',domain);
-u = A\[x;0*x];
-
-%%
-% jumps
-J = functionalBlock.jump(0.3,domain,0);
-err(1) = J*u{1} + J*u{2};
-err(2) = J*(D*u{1}) - 2;
-
-%%
-% BCs
-err(3) = feval(u{1},0) + 1;
-err(4) = feval(u{2},1) - 1;
-
-%%
-% ODEs
-% [TODO]: The following lines use a hack. This needs to be changed:
-g = D^2*u{1}+u{2};
-g.funs{1} = g.funs{1}.funPart;
-g.funs{2} = g.funs{2}.funPart;
-err(5) = norm(g - x);
-
-f = -D*u{1} + D^2*u{2} + u{2};
-f.funs{1} = f.funs{1}.funPart;
-f.funs{2} = f.funs{2}.funPart;
-err(6) = norm(f);
-%%
->>>>>>> c77eb117
-pass = abs(err) < tol;
-
+function pass = test_linjump
+
+% Test jump condition in an ODE.
+% TAD, 31 Jan 2014
+
+tol = 1e-8;
+
+solver = { @colloc2, @colloc1, @ultraS }; % FIXME
+kind = [2 1 2];
+
+for k = 1:length(solver)
+    
+    domain = [0 0.3 1];
+    [Z,I,D,C] = linop.primitiveOperators(domain);
+    [z,e,s] = linop.primitiveFunctionals(domain);
+    j = functionalBlock.jumpAt(domain);
+
+    % ODE:
+    A = linop( [ D^2, I; -D D^2+I ] );
+
+    % Add constraints:
+    A = addConstraint(A,[e(0) z],-1);
+    A = addConstraint(A,[e(1) z],0);
+    A = addConstraint(A,[z e(0)],0);
+    A = addConstraint(A,[z e(1)],1);
+    A = addContinuity(A,[j(0.3,1) z],2);
+    A = addContinuity(A,[z j(0.3,1)],0);
+    A = addContinuity(A,[j(0.3,0) z],0);
+    A = addContinuity(A,[z j(0.3,0)],0);
+
+    x = chebfun('x',domain,'chebkind',kind(k));
+    prefs = cheboppref;
+    prefs.discretization = solver{k};
+    u = linsolve(A,[x;0*x],prefs);
+
+    %%
+    % jumps
+    J = functionalBlock.jump(0.3,domain,0);
+    err(k,1) = J*u{1} + J*u{2};
+    err(k,2) = J*(D*u{1}) - 2;
+
+    %%
+    % BCs
+    err(k,3) = feval(u{1},0) + 1;
+    err(k,4) = feval(u{2},1) - 1;
+
+    %%
+    % ODEs
+    % [TODO]: The following lines use a hack. This needs to be changed:
+    g = D^2*u{1}+u{2};
+    g.funs{1} = g.funs{1}.funPart;
+    g.funs{2} = g.funs{2}.funPart;
+    err(k,5) = norm(g - x);
+    % TODO: We would like to do this but deltafuns interfere:
+    % err(k,5) = norm( D^2*u{1} + u{2} - x);
+    err(k,6) = norm( -D*u{1} + D^2*u{2} + u{2} ); 
+    
+end
+
+pass = err < tol;
+
 end