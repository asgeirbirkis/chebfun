--- conflicted
+++ resolved
@@ -48,7 +48,6 @@
 err = g(xx,yy)-f(xx,yy);
 pass(8) = ( norm(err(:),inf ) < 2e3*tol );
 
-<<<<<<< HEAD
 % Test building Chebfun2 objects from sample data: 
 rng(0);
 r = rand(3);
@@ -58,11 +57,10 @@
 r = rand(4);
 pass(11) = norm( r - chebpolyval2(chebfun2(r)) ) < 10*tol;
 
-=======
 g = @(x,y) exp(-((x+pi).^2+y.^2)./max(1 - ((x+pi).^2 + y.^2),0));
 f = chebfun2(g,[-pi,pi,-pi,pi]);
 [xx,yy] = meshgrid(linspace(-pi,pi,1001));
 err = g(xx,yy)-f(xx,yy);
-pass(9) = ( norm(err(:),inf ) < 2e7*tol );
->>>>>>> 444d3b6b
+pass(12) = ( norm(err(:),inf ) < 2e7*tol );
+
 end