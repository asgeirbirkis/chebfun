--- conflicted
+++ resolved
@@ -136,14 +136,10 @@
 errP = pos - pExact;
 pass(13) = ( norm(errV, inf) < epslevel(f)*vscale(f) ) && ...
     ( norm(errP, inf) < 5*epslevel(f)*vscale(f) );
-<<<<<<< HEAD
-=======
 
 %% from #824
 gam = chebfun('gamma(x)',[-4 4],'blowup','on','splitting','on');
 mm = minandmax(1./gam);
 pass(14) = norm(mm - [-1.125953228398760;4.079508980001102]) < 100*epslevel(gam);
-      
->>>>>>> b1ee2a8a
 
 end