--- conflicted
+++ resolved
@@ -28,11 +28,7 @@
 f.funs{2}.onefun = nanfun;
 pass(6) = isnan(f);
 
-<<<<<<< HEAD
-% Integration of SINGFUN:
-=======
 %% Test on singular function:
->>>>>>> 8e7bb0a2
 dom = [-2 7];
 pow = -1.64;
 f = chebfun(@(x) sin(100*x).*(x-dom(1)).^pow, dom, 'exps', [pow 0], ...
