--- conflicted
+++ resolved
@@ -1,56 +1,50 @@
-function out = sum(f, dim)
-%SUM   Definite integral of a CHEBTECH on the interval [-1,1].
-%   SUM(F) is the integral of F from -1 to 1.
-%
-%   If F is an array-valued CHEBTECH, then the result is a row vector
-%   containing the definite integrals of each column.
-%
-%   SUM(F, 2) sums over the second dimension of F, i.e., adds up its columns.
-%   If F is a scalar-valued CHEBTECH, this simply returns F.
-%
-% See also CUMSUM, DIFF.
-
-% Copyright 2013 by The University of Oxford and The Chebfun Developers. 
-% See http://www.chebfun.org for Chebfun information.
-
-% Get the length of the values:
-n = size(f.values, 1);
-
-%%
-% Sum across array-valued CHEBTECH columns if dim = 2:
-if ( nargin > 1 && dim == 2 )
-    f.values = sum(f.values, dim);
-    f.coeffs = sum(f.coeffs, dim);
-<<<<<<< HEAD
-    % vscale = max(abs(f.values), [], 1);
-    vscale = max(max(abs(f.values))); 
-    f.epslevel = f.epslevel*sum(f.vscale, 2)/vscale;
-=======
-    vscale = max(abs(f.values), [], 1);
-    f.epslevel = sum(f.epslevel.*f.vscale, 2)./vscale;
->>>>>>> 65a44f92
-    f.vscale = vscale;
-    out = f;
-    return
-end
-   
-%%
-% Compute the integral if dim = 1:
-
-% Trivial cases:
-if ( isempty(f) )    % Empty CHEBTECH
-    out = []; 
-    return
-elseif ( n == 1 )    % Constant CHEBTECH
-    out = 2*f.values;
-    return
-end
-
-% Evaluate the integral by using the Chebyshev coefficients (see Thm. 19.2 of
-% Trefethen, Approximation Theory and Approximation Practice, SIAM, 2013, which
-% states that \int_{-1}^1 T_k(x) dx = 2/(1-k^2) for k even):
-c = f.coeffs(end:-1:1,:); 
-c(2:2:end,:) = 0;
-out = [ 2, 0, 2./(1-(2:n-1).^2) ] * c;
-
-end
+function out = sum(f, dim)
+%SUM   Definite integral of a CHEBTECH on the interval [-1,1].
+%   SUM(F) is the integral of F from -1 to 1.
+%
+%   If F is an array-valued CHEBTECH, then the result is a row vector
+%   containing the definite integrals of each column.
+%
+%   SUM(F, 2) sums over the second dimension of F, i.e., adds up its columns.
+%   If F is a scalar-valued CHEBTECH, this simply returns F.
+%
+% See also CUMSUM, DIFF.
+
+% Copyright 2013 by The University of Oxford and The Chebfun Developers. 
+% See http://www.chebfun.org for Chebfun information.
+
+% Get the length of the values:
+n = size(f.values, 1);
+
+%%
+% Sum across array-valued CHEBTECH columns if dim = 2:
+if ( nargin > 1 && dim == 2 )
+    f.values = sum(f.values, dim);
+    f.coeffs = sum(f.coeffs, dim);
+    vscale = max(abs(f.values), [], 1);
+    f.epslevel = sum(f.epslevel.*f.vscale, 2)./vscale;
+    f.vscale = vscale;
+    out = f;
+    return
+end
+   
+%%
+% Compute the integral if dim = 1:
+
+% Trivial cases:
+if ( isempty(f) )    % Empty CHEBTECH
+    out = []; 
+    return
+elseif ( n == 1 )    % Constant CHEBTECH
+    out = 2*f.values;
+    return
+end
+
+% Evaluate the integral by using the Chebyshev coefficients (see Thm. 19.2 of
+% Trefethen, Approximation Theory and Approximation Practice, SIAM, 2013, which
+% states that \int_{-1}^1 T_k(x) dx = 2/(1-k^2) for k even):
+c = f.coeffs(end:-1:1,:); 
+c(2:2:end,:) = 0;
+out = [ 2, 0, 2./(1-(2:n-1).^2) ] * c;
+
+end