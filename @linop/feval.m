--- conflicted
+++ resolved
@@ -1,9 +1,5 @@
 function M = feval(L, n, flag)
-<<<<<<< HEAD
-%FEVAL   Deprecated function, provided for limited backward compatability.
-=======
-%FEVAL     Deprecated function, provided for limited backward compatibility.
->>>>>>> e2a1739c
+%FEVAL      Deprecated function, provided for limited backward compatability.
 
 % Copyright 2014 by The University of Oxford and The Chebfun Developers. 
 % See http://www.maths.ox.ac.uk/chebfun/ for Chebfun information.
