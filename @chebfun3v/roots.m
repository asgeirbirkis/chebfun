function varargout = roots(F)
%ROOTS   Find common zeros of a CHEBFUN3V object.
%   R = ROOTS(F) finds the common zeros of the three CHEBFUN3 objects F(1),
%   F(2) and F(3) in their domain of definition under the assumption that 
<<<<<<< HEAD
%   the solution set is zero-dimensional. Output R is a matrix storing 
%   the x-values, y-values, and z-values of the common roots. This script 
%   is also called by the syntax ROOTS(F, G, H), where F, G and H are 
%   CHEBFUN3 objects.
=======
%   the solution set is zero-dimensional. R is a matrix with three columns
%   storing the x-values, y-values, and z-values of the common roots. This
%   function is also called by the syntax ROOTS(F, G, H), where F, G and H
%   are CHEBFUN3 objects.
>>>>>>> c512c61d
%
%   [x, y, z] = ROOTS(F) returns the x-values, y-values and z-values as
%   three separate columns.
%
% See also CHEBFUN3/ROOTS, and CHEBFUN2/ROOTS.

% Copyright 2016 by The University of Oxford and The Chebfun Developers.
% See http://www.chebfun.org/ for Chebfun information.

% Empty check:
if ( isempty(F) )
    varargout = {[]};
    return
end

f = F.components{1}; 
g = F.components{2};
h = F.components{3};

r = roots(f, g, h);
<<<<<<< HEAD
xroots = r(:, 1); 
yroots = r(:, 2);
zroots = r(:, 3);
=======
>>>>>>> c512c61d

if ( nargout <= 1 )
    varargout{1} = r;
else
    varargout = {r(:, 1), r(:, 2), r(:, 3)};
end

end<|MERGE_RESOLUTION|>--- conflicted
+++ resolved
@@ -2,17 +2,10 @@
 %ROOTS   Find common zeros of a CHEBFUN3V object.
 %   R = ROOTS(F) finds the common zeros of the three CHEBFUN3 objects F(1),
 %   F(2) and F(3) in their domain of definition under the assumption that 
-<<<<<<< HEAD
-%   the solution set is zero-dimensional. Output R is a matrix storing 
-%   the x-values, y-values, and z-values of the common roots. This script 
-%   is also called by the syntax ROOTS(F, G, H), where F, G and H are 
-%   CHEBFUN3 objects.
-=======
 %   the solution set is zero-dimensional. R is a matrix with three columns
 %   storing the x-values, y-values, and z-values of the common roots. This
 %   function is also called by the syntax ROOTS(F, G, H), where F, G and H
 %   are CHEBFUN3 objects.
->>>>>>> c512c61d
 %
 %   [x, y, z] = ROOTS(F) returns the x-values, y-values and z-values as
 %   three separate columns.
@@ -33,12 +26,6 @@
 h = F.components{3};
 
 r = roots(f, g, h);
-<<<<<<< HEAD
-xroots = r(:, 1); 
-yroots = r(:, 2);
-zroots = r(:, 3);
-=======
->>>>>>> c512c61d
 
 if ( nargout <= 1 )
     varargout{1} = r;
