classdef cheboppref < chebpref
%CHEBOPPREF   Class for managing preferences for the Chebfun ODE suite.
%   CHEBOPPREF is a class for managing CHEBOP construction-time and solver
%   preferences, such as what solver is used for linear problem, the error or
%   residual tolerance for nonlinear problems, whether damped Newton iteration
%   should be performed for nonlinear problems, and how much information is to
%   be printed to the console during while the solver is active. 
%
% Available Preferences:
%
%   domain                     - Construction domain.
%     [-1, 1]
%
%     This sets the default domain that will be used for CHEBOP construction if
%     no domain argument is explicitly passed to the constructor.
%
%   discretization             - Discretization of linear problems
%     @chebcolloc1
%     [@chebcolloc2]
%     'collocation'
%     'periodic'
%     @trigcolloc
%     @ultraS
%     'ultraspherical'
%
%     This options determines whether linear operators are discretized using
%     rectangular collocation methods or the ultraspherical method. Please
%     observe that
%         * 'collocation', 'periodic' and 'ultraspherical' are convenient ways
%           of specifying the @chebcolloc2, @trigcolloc and @ultraS options
%           respectively.
%         * The 'periodic'/@trigcolloc option is only supported for problems
%           that are specified to have periodic boundary conditions.
%         * Specifying the @chebcolloc1 option causes the CHEBFUN solution
%           returned to be based on the @chebtech1 tech. The @chebtech2/@ultraS
%           option causes the CHEBFUN solution returned to be based on the
%           @chebtech2 tech. The @trigcolloc option causes the CHEBFUN solution
%           to be periodic, based on the @trigtech tech.
%        
%  
%   damping                     - Should Newton's method be damped?
%     [true]
%     false
%
%     If true, damped Newton iteration in function space is performed for
%     nonlinear problems. If false, undamped Newton iteration is performed, that
%     is, the solver will always take full Newton steps.
%
%   display                     - How much information is to be printed
%     'final'
%     ['iter']
%      'off'
%
%     If 'final', information is only printed after the solver of BVPs has
%     finished. If 'iter', information is printed at every Newton step. If
%     'off', no information is printed.
%
%   errTol                      - Error tolerance
%     [1e-10]
%
%     The termination criteria for the Newton iteration. The Newton iteration is
%     considered to have converged if the error estimate it computes is less
%     than the value of errTol.
%
%   happinessCheck              - Routine for checking that solution converged
<<<<<<< HEAD
%     [@bvpV5Check]
=======
%     [@basicCheck]
>>>>>>> f0415fc7
%     @plateauCheck
%     @classicCheck
%     @looseCheck
%     @strictCheck
%     @happinessCheck
%     @linopV4Check
%
%     This options determines which routine is used to determine that the
%     approximate solution has converged. Any of the above options may be
%     used, as well as any user defined function handle that conforms to 
%     the happinessCheck standards.
%
%   ivpAbsTol                    - Absolute tolerance for the ivpSolver
%     [1e5*eps]
%
%     This options specifies the option for the absolute tolerance passed as an
%     option to the built-in MATLAB ODE solver when solving IVPs.
%
%   ivpRelTol                    - Relavtive tolerance for the ivpSolver
%     [100*eps]
%
%     This options specifies the option for the relative tolerance passed as an
%     option to the built-in MATLAB ODE solver when solving IVPs.
%
%   ivpSolver                  - Solver for IVPs
%     ['ode113']
%     'ode15s'
%     'ode45'
%     'collocation'
%     'ultraS'
%
%     This options determines which of the MATLAB built-in IVP solvers is used
%     for solving IVPs posed with the CHEBOP class. Any option of
%     CHEBOPPREF.discretization (see above) is allowed, which causes IVPs to be
%     solved globally via spectral methods, rather than reformulating them as
%     first-order problems and then solved via time-stepping method.
%
%   lambdaMin                   - Minimum allowed step-size for Newton's method
%     [1e-6]
%
%     The value of lambdaMin determines the minimum allowed step-size that the
%     damped Newton iteration is allowed to take.
%
%   maxDimension
%     [4096]
%
%     The maximum number of gridpoints/coefficients used as linear operators are
%     discretized at finer and finer grids to resolve the solution. The
%     intermediate values for the discretization between cheboppref.minDimension
%     and cheboppref.maxDimension depend on the discretization used for the
%     operator.
%
%   maxIter                     - Maximum number of Newton steps
%     25
%
%   The maximum number of steps that the (damped) Newton iteration is allowed to
%   take, before it is considered to be non-convergent.
%
%   minDimension
%     [32]
%
%     The minimum number of gridpoints/coefficients used as linear operators are
%     discretized at finer and finer grids to resolve the solution. The
%     intermediate values for the discretization between cheboppref.minDimension
%     and cheboppref.maxDimension depend on the discretization used for the
%     operator.
%
%   plotting                    - Plotting of intermediate Newton steps
%     DELAY
%     'on'
%     ['off']
%     'pause'
%
%   If plotting = 'on', the current iterate in the Newton solution is plotted at
%   every step, as well as the current Newton correction. If plotting = DELAY,
%   where DELAY has a numerical value, the iteration is paused and the plots are
%   shown for the time DELAY seconds. If plotting = 'pause', the iteration is
%   paused and the plots are shown until the user presses a button. If plotting
%   = 'off', no plots are shown during the Newton iteration.
%
%   vectorize                   - Automatic vectorization of anon. functions
%     [true]
%     false
%
%   Determines whether the CHEBOP class should try to automatically try to
%   vectorize anonymous functions used for describing the differential equation
%   and boundary condition(s).
%
%
% The default values for any of these preferences may be globally overridden
% using CHEBOPPREF.SETDEFAULTS(); see the documentation for that function for
% further details.
%
% Constructor inputs:
%   P = CHEBOPPREF() creates a CHEBOPPREF object with the default values of the
%   preferences.  For a list of all available preferences, see above.
%
%   P = CHEBOPPREF(Q), where Q is a MATLAB structure uses the field/value pairs
%   in Q to set the properties of P.  If a field of Q has a name which matches
%   a property of P, the value of that property of P is set to the value
%   associated to that field in Q.  If a field of Q has a name that does not
%   correspond to a known preference, then an error is thrown.
%
%   P = CHEBOPPREF(Q), where Q is a CHEBOPPREF, sets P to be a copy of Q.
%
% See also CHEBFUNPREF.

% Copyright 2015 by The University of Oxford and The Chebfun Developers.
% See http://www.chebfun.org/ for Chebfun information.

% TODO:  Further documentation of CHEBOPPREF preferences.

    %%%%%%%%%%%%%%%%%%%%%%%%%%%%%%%%%%%%%%%%%%%%%%%%%%%%%%%%%%%%%%%%%%%%%%%
    %% CLASS CONSTRUCTOR:
    %%%%%%%%%%%%%%%%%%%%%%%%%%%%%%%%%%%%%%%%%%%%%%%%%%%%%%%%%%%%%%%%%%%%%%%
    methods ( Access = public, Static = false )

        function outPref = cheboppref(inPref, varargin)
            if ( (nargin == 1) && isa(inPref, 'cheboppref') )
                outPref = inPref;
                return
            elseif ( nargin < 1 )
                inPref = struct();
            elseif ( ischar(inPref) )
                if ( nargin == 1 )
                    error('CHEBFUN:CHEBOPPREF:cheboppref:deprecated', ...
                        ['cheboppref() no longer supports queries of ', ...
                         'the form cheboppref(''prop'').\n', ...
                         'Please use cheboppref().prop.']);
                else
                    error('CHEBFUN:CHEBOPPREF:cheboppref:deprecated', ...
                        ['cheboppref() no longer supports assignment ', ...
                         'via cheboppref(''prop'', val).\n', ...
                         'Please use cheboppref.setDefaults(''prop'', val).']);
                end
            elseif ( nargin > 1 )
                error('CHEBFUN:CHEBOPPREF:cheboppref:inputs', ...
                    'Too many input arguments.')
            end

            % Initialize default preference values.
            outPref.prefList = cheboppref.manageDefaultPrefs('get');

            % Copy fields from q, merging incomplete substructures.
            for field = fieldnames(inPref).'
                field1 = field{1};
                if ( isfield(outPref.prefList, field1) )
                    if ( isstruct(outPref.prefList.(field1)) )
                        outPref.prefList.(field1) = ...
                            chebpref.mergePrefStructs(...
                                outPref.prefList.(field1), ...
                                inPref.(field1));
                    else
                        outPref.prefList.(field1) = inPref.(field1);
                    end
                else
                    error('CHEBFUN:CHEBOPPREF:cheboppref:badPref', ...
                        'Unrecognized preference name.');
                end
            end
        end
        
    end
    

    %%%%%%%%%%%%%%%%%%%%%%%%%%%%%%%%%%%%%%%%%%%%%%%%%%%%%%%%%%%%%%%%%%%%%%%
    %% CLASS METHODS:
    %%%%%%%%%%%%%%%%%%%%%%%%%%%%%%%%%%%%%%%%%%%%%%%%%%%%%%%%%%%%%%%%%%%%%%%
    methods ( Access = public, Static = false )

       function display(pref)
       %DISPLAY   Display a CHEBOPPREF object.
       %   DISPLAY(PREF) prints out a list of the preferences stored in the
       %   CHEBOPPREF object PREF.

            % Compute the screen column in which pref values start.
            valueCol = 24; % length('    blowup:   ');

            % A subfunction to pad strings for formatting.
            function s = padString(s)
            %PADSTRING   Add whitespace to string for formatting.
                s = [s repmat(' ', 1, valueCol - length(s))];
            end

            % Print values of "known" preferences.
            prefList = pref.prefList;

            fprintf('cheboppref object with the following preferences:\n');
            fprintf([padString('    domain:') '[%g, %g]\n'], ...
                prefList.domain(1), prefList.domain(end));
            fprintf([padString('    discretization:') '%s\n'], ...
                func2str(prefList.discretization));
            fprintf([padString('    damping:') '%d\n'], ...
                prefList.damping);
            fprintf([padString('    display:') '%s\n'], ...
                prefList.display);
            fprintf([padString('    errTol:') '%g\n'], ...
                prefList.errTol);
            fprintf([padString('    happinessCheck:') '%s\n'], ...
                func2str(prefList.happinessCheck));
            fprintf([padString('    ivpAbsTol:') '%g\n'], ...
                prefList.ivpAbsTol);
            fprintf([padString('    ivpRelTol:') '%g\n'], ...
                prefList.ivpRelTol);
            fprintf([padString('    ivpSolver:') '%s\n'], ...
                func2str(prefList.ivpSolver));
            fprintf([padString('    lambdaMin:') '%g\n'], ...
                prefList.lambdaMin);
            fprintf([padString('    maxDimension:') '%d\n'], ...
                prefList.maxDimension);
            fprintf([padString('    maxIter:') '%d\n'], ...
                prefList.maxIter);
            fprintf([padString('    minDimension:') '%d\n'], ...
                prefList.minDimension);
            fprintf([padString('    plotting:') '%s\n'], ...
                prefList.plotting);
            fprintf([padString('    vectorize:') '%i\n'], ...
                prefList.vectorize);
       end

        function pref = subsasgn(pref, ind, val)
        %SUBSASGN   Subscripted assignment for CHEBOPPREF.
        %   P.PROP = VAL, where P is a CHEBOPPREF object, assigns the value
        %   VAL to the CHEBOPPREF property PROP stored in P.  If PROP is not a
        %   CHEBOPPREF property, an error will be thrown.
        %
        %   CHEBOPPREF does not support any other subscripted assignment types,
        %   including '()' and '{}'.
            
            % Support user-friendlier syntax for specifying discretization
            % choice:
            val = cheboppref.parseDiscretization(val);
            
            % Support user-friendlier syntax for specifying IVP solver choice:
            val = cheboppref.parseIVPsolver(val);
            
            % Call the superclass method.
            pref = subsasgn@chebpref(pref, ind, val);
        end 
       
    end
    
    %%%%%%%%%%%%%%%%%%%%%%%%%%%%%%%%%%%%%%%%%%%%%%%%%%%%%%%%%%%%%%%%%%%%%%%
    %% STATIC METHODS:
    %%%%%%%%%%%%%%%%%%%%%%%%%%%%%%%%%%%%%%%%%%%%%%%%%%%%%%%%%%%%%%%%%%%%%%%    
    methods ( Access = public, Static = true )
        
        function pref = getFactoryDefaults()
        %GETFACTORYDEFAULTS   Get factory default preferences.
        %   PREF = CHEBOPPREF.GETFACTORYDEFAULTS() returns a CHEBOPPREF
        %   object with the preferences set to their factory defaults,
        %   irrespective of the currently defined values of the default
        %   preferences.  This function is useful if the user wishes to
        %   solve ODEs with CHEBOP using the factory defaults when other
        %   user-set defaults are currently in force.
        %
        % See also SETDEFAULTS.

            fd = cheboppref.factoryDefaultPrefs();
            pref = cheboppref(fd);
        end

        function setDefaults(varargin)
        %SETDEFAULTS   Set default preferences.
        %   CHEBOPPREF.SETDEFAULTS(PREF1, VAL1, PREF2, VAL2, ...) sets the
        %   default values for the preferences whose names are stored in the
        %   strings PREF1, PREF2, ..., etc. to VAL1, VAL2, ..., etc.  All
        %   subsequently constructed CHEBOPPREF objects will use these values
        %   as the defaults.
        %
        %   CHEBOPPREF.SETDEFAULTS(PREF) sets the default values to the
        %   preferences stored in the CHEBOPPREF object PREF.  PREF can also
        %   be a MATLAB structure, in which case it is converted to a
        %   CHEBOPPREF as described in the documentation for the CHEBOPPREF
        %   constructor first.
        %
        %   CHEBOPPREF.SETDEFAULTS('factory') resets the default preferences to
        %   their factory values.
        %
        % See also GETFACTORYDEFAULTS.

            % The reason we don't just use manageDefaults as the second
            % argument to chebpref.setDefaults and wrap it in an additional
            % anonymous function instead is to get around what seems to be a
            % bug in MATLAB.  See commit messages for more information.
            manageDefaults = @cheboppref.manageDefaultPrefs;
            chebpref.setDefaults(@(inPref) cheboppref(inPref), ...
                @(varargin) manageDefaults(varargin{:}), varargin{:});
        end
    end

    %%%%%%%%%%%%%%%%%%%%%%%%%%%%%%%%%%%%%%%%%%%%%%%%%%%%%%%%%%%%%%%%%%%%%%%
    %% PRIVATE STATIC METHODS
    %%%%%%%%%%%%%%%%%%%%%%%%%%%%%%%%%%%%%%%%%%%%%%%%%%%%%%%%%%%%%%%%%%%%%%%
    methods ( Static = true, Access = private )

        function varargout = manageDefaultPrefs(varargin)
        %MANAGEDEFAULTPREFS   Private method for handling default preferences.
        %   CHEBOPPREF.MANAGEDEFAULTPREFS('get') returns a structure suitable
        %   for storing in the prefList property of a CHEBOPPREF with all of
        %   the currently stored default preferences suitable for initializing
        %   a CHEBOPPREF object.
        %
        %   CHEBOPPREF.MANAGEDEFAULTPREFS('set-factory') restores the default
        %   preferences to their "factory" values.
        %
        %   CHEBOPPREF.MANAGEDEFAULTPREFS('set', PREFLIST) sets the default
        %   values to those stored in the structure PREFLIST.  PREFLIST should
        %   be a structure suitable for use as a CHEBOPPREF prefList.
        %
        %   CHEBOPPREF.MANAGEDEFAULTPREFS('set', PREF1, VAL1, PREF2, VAL2, ...)
        %   sets the default values for PREF1, PREF2, ..., etc. to VAL1, VAL2,
        %   ..., etc.

        %%%%%%%%%%%%%%%%%%%%%%%%%%%%%%%%%%%%%%%%%%%%%%%%%%%%%%%%%%%%%%%%%%%%%%%%
        % DEVELOPER NOTE:
        %  - MATLAB has no equivalent to what might be called a "static" class
        %    variable in other languages, so a persistent variable is the best
        %    we can do for providing this feature.  Persistent variables are
        %    local to a specific function, so we can have only a single
        %    function for managing it.  As a result, this function has a mildly
        %    awkward syntax and so is not user-facing.
        %  - More importantly, this function is also not user-facing because
        %    its inputs and outputs depend on the internal representation of a
        %    CHEBOPPREF as a MATLAB structure, and that's not something with
        %    which anyone outside of CHEBOPPREF should be concerned.
        %%%%%%%%%%%%%%%%%%%%%%%%%%%%%%%%%%%%%%%%%%%%%%%%%%%%%%%%%%%%%%%%%%%%%%%%

            persistent defaultPrefs;

            if ( isempty(defaultPrefs) )
                defaultPrefs = cheboppref.factoryDefaultPrefs();
            end

            if ( strcmp(varargin{1}, 'get') )
                varargout{1} = defaultPrefs;
            elseif ( strcmp(varargin{1}, 'set-factory') )
                defaultPrefs = cheboppref.factoryDefaultPrefs();
            elseif ( strcmp(varargin{1}, 'set') )
                    varargin(1) = [];
                if ( isstruct(varargin{1}) )
                    defaultPrefs = varargin{1};
                else
                    while ( ~isempty(varargin) )
                        prefName = varargin{1};
                        prefValue = varargin{2};
                        
                        % Support user-friendlier syntax for specifying
                        % discretization choice:
                        prefValue = cheboppref.parseDiscretization(prefValue);
                        prefValue = cheboppref.parseHappinessCheck(prefValue);
                        prefValue = cheboppref.parseIVPsolver(prefValue);
                        if ( isfield(defaultPrefs, prefName) )
                            defaultPrefs.(prefName) = prefValue;
                        else
                            error('CHEBFUN:CHEBOPPREF:cheboppref:badPref', ...
                                'Unrecognized preference name.');
                        end
                        varargin(1:2) = [];
                    end
                end
            end
        end

        function factoryPrefs = factoryDefaultPrefs()
        %FACTORYDEFAULTPREFS   Get structure of factory default preferences.
        %   S = CHEBOPPREF.FACTORYDEFAULTPREFS() returns a structure suitable
        %   for storing in the prefList property of a CHEBOPPREF object that
        %   contains all of the "factory default" values of the CHEBOP
        %   preferences.

            factoryPrefs.domain = [-1 1];
            factoryPrefs.discretization = @chebcolloc2;
            factoryPrefs.scale = NaN;
            factoryPrefs.damping = 1;
            factoryPrefs.display = 'off';
            factoryPrefs.errTol = 1e-10;
<<<<<<< HEAD
            factoryPrefs.happinessCheck = @bvpV5Check;
=======
            factoryPrefs.happinessCheck = @basicCheck;
>>>>>>> f0415fc7
            factoryPrefs.ivpAbsTol = 1e5*eps;
            factoryPrefs.ivpRelTol = 100*eps;
            factoryPrefs.ivpSolver = @chebfun.ode113;
            factoryPrefs.lambdaMin = 1e-6;
            factoryPrefs.maxDimension = 4096;
            factoryPrefs.maxIter = 25;
            factoryPrefs.minDimension = 32;
            factoryPrefs.plotting = 'off';
            factoryPrefs.vectorize = true;
        end
        
        function val = parseDiscretization(val)
        %PARSEDISCRETIZATION    Allow different syntax for specifying
        %                       discretization.
            
            % We want to allow user-friendly syntax for specifying the
            % discretization (#433). So check whether we have some of the
            % strings we want to allow, and convert them to the correct function
            % handle:
            if ( any(strcmpi(val, {'ultraspherical', 'ultraS'})) )
                val = @ultraS;
                
            elseif ( any(strcmpi(val, {'collocation', 'chebcolloc2', 'colloc2'})) )
                if ( strcmpi(val, {'colloc2'}) )
                    warning('CHEBOPPREF:PARSEDISCRETIZATION', ...
                        'COLLOC2 is deprecated. Please use CHEBCOLLOC2.');
                end
                val = @chebcolloc2;
                
            elseif ( any(strcmpi(val, {'chebcolloc1', 'colloc1'})) )
                if ( strcmpi(val, {'colloc1'}) )
                    warning('CHEBOPPREF:PARSEDISCRETIZATION', ...
                        'COLLOC1 is deprecated. Please use CHEBCOLLOC1.');
                end
                val = @chebcolloc1;
                
            elseif ( any(strcmpi(val, {'trigcolloc', 'periodic'})) )
                val = @trigcolloc;       
                 
            end
                
        end
        
        function val = parseHappinessCheck(val)
        %PARSEHAPPINESSCHECK    Allow different syntax for specifying
        %                       happinessCheck.
            
            % handle:
            if ( any(strcmpi(val, {'classic', 'classicCheck'})) )
                val = @classicCheck;
                
            elseif ( any(strcmpi(val, {'plateau', 'plateauCheck'})) )
                val = @plateauCheck;
                
            elseif ( any(strcmpi(val, {'strict', 'strictCheck'})) )
                val = @strictCheck;
                 
            elseif ( any(strcmpi(val, {'loose', 'looseCheck'})) )
                val = @looseCheck;
                 
            elseif ( any(strcmpi(val, {'happiness', 'happinessCheck'})) )
                val = @happinessCheck;
                 
            elseif ( any(strcmpi(val, {'linopV4', 'linopV4Check'})) )
                val = @linopV4Check;
                 
            end
                
        end
        
        function val = parseIVPsolver(val)
        %PARSEIVPSOLVER   Allow different syntax for specifying the IVPsolver.
            
            % Check whether we got pref.ivpSolver = @ode113/@ode45/@ode15s, that
            % is, a function handle, but not the CHEBFUN overload of it.
            if ( isa(val, 'function_handle') && ...
                    any(strcmpi(func2str(val), {'ode113', 'ode15s', 'ode45'})) )
                val = eval(['@chebfun.', func2str(val)]);
                
            % Check whether we got a string argument, e.g. 
            % pref.ivpSolver = 'ode113'.
            elseif ( any(strcmpi(val, {'ode113', 'ode15s', 'ode45'})) )
                val = eval(['@chebfun.', val]);
            end
        end

    end
    
end<|MERGE_RESOLUTION|>--- conflicted
+++ resolved
@@ -63,11 +63,8 @@
 %     than the value of errTol.
 %
 %   happinessCheck              - Routine for checking that solution converged
-<<<<<<< HEAD
-%     [@bvpV5Check]
-=======
-%     [@basicCheck]
->>>>>>> f0415fc7
+%     [@standardCheck]
+%     @basicCheck
 %     @plateauCheck
 %     @classicCheck
 %     @looseCheck
@@ -445,11 +442,7 @@
             factoryPrefs.damping = 1;
             factoryPrefs.display = 'off';
             factoryPrefs.errTol = 1e-10;
-<<<<<<< HEAD
-            factoryPrefs.happinessCheck = @bvpV5Check;
-=======
-            factoryPrefs.happinessCheck = @basicCheck;
->>>>>>> f0415fc7
+            factoryPrefs.happinessCheck = @standardCheck;
             factoryPrefs.ivpAbsTol = 1e5*eps;
             factoryPrefs.ivpRelTol = 100*eps;
             factoryPrefs.ivpSolver = @chebfun.ode113;
