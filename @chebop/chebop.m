classdef (InferiorClasses = {?double}) chebop
%CHEBOP  CHEBOP class for representing operators on functions defined on [a,b].
% N = CHEBOP(OP) creates a CHEBOP object N with operator defined by OP, which
% should be a handle to a function (often created using an anonymous function)
% that accepts a chebfun or a chebmatrix consisting of chebfuns and scalars as
% input and returns a CHEBFUN (or CHEBMATRIX). The first input argument to OP is
% the independent variable X, while all others represent dependent functions of
% X; if only one input argument is accepted by OP, it is the dependent variable.
% In case of coupled systems, the function OP must return vertically, not
% horizontally, concatenated elements. Note, this differs from the V4 syntax.
%
% Examples of N.OP:
%
%   @(x, u) x.*diff(u) + u;                             % one dependent variable
%   @(x, u, v, w) [ u.*diff(v) ; diff(u,2)+w; diff(w)-v ];    % 3 dependent vars
%   @(u) diff(u,2) - exp(u);                  % no explicit independent variable
%
% The number of elements in the output CHEBMATRIX should typically equal the
% number of dependent variables, whether specified as names or CHEBMATRIX
% elements (see section on parameter-dependent problems below).
%
% By default, the operator acts on CHEBFUN objects defined on the domain [-1,1].
% CHEBOP(OP, D), for a vector D, gives a different domain, with breakpoints (if
% any) described by D.
%
% %% BOUNDARY CONDITIONS: %%
%
% CHEBOP(OP, D, LBC, RBC) specifies boundary conditions for functions at the
% left and right endpoints of the domain D. Possible values for LBC and RBC are:
%
%   []          : No condition (for only assigning LBC or RBC in constructor).
%   scalar      : All variables equal the given value.
%   'dirichlet' : All variables equal zero.
%   'neumann'   : All variables have derivative zero.
%   function    : A function handle that must accept all dependent variables as
%                 given in OP and return a CHEBFUN or CHEBMATRIX. All elements
%                 of the result are evaluated at the endpoint, and for the
%                 solution of the BVP, they are made to equal zero.
%
% A boundary condition function may be nonlinear; it must not accept the
% independent variable X as an input. Again, in case of systems, the function
% describing the boundary conditions must return vertically concatenated
% elements (again, differing from V4 syntax).
%
% Examples of boundary condition functionals::
%
%   @(u) diff(u) - 2;               % set u' = 2 at the appropriate endpoint
%   @(u, v, w) [ u - 1 ; w ];       % set u = 1 and w = 0 at the endpoint
%   @(u, v, w) u.*v - diff(w)       % set u*v = w' at the endpoint
%
% CHEBOP(OP, D, BC) gives boundary or other side conditions in an alternate
% form. Choices for BC are:
%
%   scalar      : All variables equal the given value at both endpoints.
%   'dirichlet' : All variables equal zero at both endpoints.
%   'neumann'   : All variables have derivative zero at both endpoints.
%   'periodic'  : Impose periodicity on all dependent variables.
%   function    : See below.
%
% Note that the 'dirichlet' and 'neumann' keywords impose behavior that may not
% be identical to the common understanding of Dirichlet or Neumann conditions in
% every problem. When BC is passed in the CHEBOP call, the more specialized
% fields LBC and RBC are ignored. Furthermore, note that CHEBOP(OP, DOM, 0) is
% not equivalent to CHEBOP(OP, DOM, 0, []).
%
% If BC is given a function handle, then each condition must give points
% explicitly or otherwise evaluate to a scalar. The function handle must return
% a column vector, not a row vector. Example:
%   @(x, u) [ u(1) - u(0) ; sum(x.*u) ] % set u(1) = u(0), and integral
%                                       % of x.*u over the whole interval = 0.
%
% Boundary conditions may also be assigned to the CHEBOP N after it has been
% constructed, by N.lbc = ..., N.rbc = ..., and N.bc = ... . This will overwrite
% the conditions currently stored in the field being assigned to, but not the
<<<<<<< HEAD
% other fields).
=======
% other fields, with an exception of keywords as noted below).
>>>>>>> d3191d83
%
% CHEBOP(OP, ..., 'init', U) provides a CHEBFUN/CHEBMATRIX as a starting point
% for nonlinear iterations or a PDE solution. See CHEBOP/SOLVEBVP and
% CHEBOP/PDE15S for details.
%
% Note that many fields can be set after the CHEBOP object N is created: N.op,
% N.lbc, N.rbc, N.bc, N.init can all be assigned new values. Setting N.bc to any
% of 'dirichlet', 'neumann', or 'periodic', removes pre-existing entries in
% N.lbc, N.rbc, and N.bc.
%
% Example:
%
%   N = chebop(-5, 5);  % Constructs an empty CHEBOP on the interval [-5,5]
%   N.op = @(x, u) 0.01*diff(u, 2) - x.*u;
%   N.bc = 'dirichlet';
%   plot(N\1)
%
% %% PARAMETER DEPENDENT PROBLEMS: %%
%
% CHEBOP supports solving systems of equations containing unknown parameters
% without the need to introduce extra equations into the system. Simply add the
% unknown parameters as the final variables.
%
% Example:
%
%   % y'' + x.*y + p = 0, y(-1) = 1, y'(-1) = 1, y(1) = 1 can be solved via
%   N = chebop(@(x, y, p) diff(y,2) + x.*y + p)
%   N.lbc = @(y, p) [y - 1 ; diff(y)];
%   N.rbc = @(y, p) y - 1;
%   plot(N\0)
%
% Parameters can be positioned at different locations if a double is passed in
% the CHEBMATRIX input to N.init.
%
% Example:
%
%   N = chebop(@(x, p, y) diff(y,2) + x.*y + p)
%   N.lbc = @(p, y) [y - 1 ; diff(y)];
%   N.rbc = @(p, y) y - 1;
%   N.init = [1 ; chebfun(1)];
%   plot(N\0)
%
% See also CHEBOP/MTIMES, CHEBOP/MLDIVIDE, CHEBOPPREF.

% Copyright 2014 by The University of Oxford and The Chebfun Developers. See
% http://www.chebfun.org/ for Chebfun information.
    
    properties ( GetAccess = 'public', SetAccess = 'public' )
        domain = [];    % Domain of the operator
        op = [];        % The operator
        lbc = [];       % Left boundary condition(s)
        rbc = [];       % Right boundary condition(s)
        bc = [];        % Other/internal/mixed boundary conditions
        init = [];      % Initial guess of a solution
    end
    
    %% CONSTRUCTOR:
    methods
        
        function N = chebop(op, dom, lbcIn, rbcIn, init)
            % CHEBOP constructor
            
            if ( nargin == 0 )
                return
            end
            
            % No domain passed:
            if ( nargin < 2 )
                if ( ~isnumeric(op) )
                    % Get default domain from CHEBPREF():
                    p = cheboppref();
                    dom = p.domain;
                else
                    % DOM was passed, but no OP.
                    dom = op;
                    op = [];
                end
            elseif ( nargin == 2 && isnumeric(op) )
                dom = [op, dom];
                op = [];
            end
            
            % Assign operator and domain:
            N.op = op;
            N.domain = dom;
            
            % Assign BCs and INIT if they were passed:
            if ( nargin == 3 )
                % CHEBOP(OP, DOM, BC):
                N.bc = lbcIn;
            elseif ( nargin == 4 )
                if ( isa(rbcIn, 'function_handle') || ischar(rbcIn) || ...
                        isnumeric(rbcIn))
                    % CHEBOP(OP, DOM, LBC, RBC):
                    N.lbc = lbcIn;
                    N.rbc = rbcIn;
                else
                    % CHEBOP(OP, DOM, BC, INIT):
                    N.bc = lbcIn;
                    N.init = rbcIn;
                end
            elseif ( nargin >= 4 )
                % CHEBOP(OP, DOM, LBC, RBC, INIT):
                N.lbc = lbcIn;
                N.rbc = rbcIn;
                N.init = init;
            end
            
        end
    end
    
    %% METHODS IMPLEMENTED IN THIS FILE:
    
    methods
        
        function N = set.lbc(N, val)
            %CHEBOP.SET.LBC   Set left boundary condition of a CHEBOP.
            %   CHEBOP.SET.LBC offers more control of setting left boundary
            %   conditions than simply accessing the .lbc field, or using standard
            %   subsref.
            
            N.lbc = parseBC(N, val);            
        end
        
        function N = set.rbc(N, val)
            %CHEBOP.SET.RBC   Set right boundary condition of a CHEBOP.
            %   CHEBOP.SET.RBC offers more control of setting right boundary
            %   conditions than simply accessing the .rbc field, or using standard
            %   subsref.
            
            N.rbc = parseBC(N, val);
        end
        
        function N = set.bc(N, val)
            %CHEBOP.SET.BC   Set constraints of a CHEBOP.
            %   CHEBOP.SET.BC offers more control of setting constraints than
            %   simply accessing the .bc field, or using standard subsref. In
            %   particular, note that setting SET.BC(N, VAL) where VAL is
            %   numeric will actually set N.BC = [] and N.LBC = N.RBC = VAL.
            %   SET.BC(N, STR) works similarly when STR is one of 'dirichlet',
            %   'neuman', or 'periodic'.
            
            % Do this in a separate method for clarity.
            if ( isstruct(val) )
                if ( isfield(val,'left') )
                    N.lbc = parseBC(N, val.left); %#ok<MCSUP>
                end
                if ( isfield(val, 'right') )
                    N.rbc = parseBC(N, val.right); %#ok<MCSUP>
                end
                if ( isfield(val, 'other') )
                    N.bc = parseBC(N, val.other);
                end
                
            elseif ( strcmpi(val, 'periodic') )
                N.bc = 'periodic';
                
                
            elseif ( ischar(val) || isstruct(val) || isnumeric(val) )
                % V4 style keywords and numeric settings are understood to
                % apply to both ends.
                N.bc = [];
                result = parseBC(N, val);
                N.lbc = result; %#ok<MCSUP>
                N.rbc = result; %#ok<MCSUP>
                
            else
                % A proper function was supplied.
                N.bc = parseBC(N, val);
                
            end
            
            
        end
        
        function N = set.op(N, val)
            %CHEBOP.SET.OP   Set the differential equation part of a CHEBOP.
            %   CHEBOP.SET.OP offers more control of setting the DE left
            %   boundary conditions than simply accessing the .op field, or
            %   using standard subsref.
            
            % We're happy with function handles
            if ( isa(val, 'function_handle') || isempty(val) )
                N.op = val;
            elseif ( iscell(val) )
                error('CHEBFUN:CHEBOP:setOp:type', ...
                    ['Specifying differential equation as a cell of ', ...
                    'anonymous \nfunctions is no longer supported. Please '...
                    'use the syntax \n   N.op = @(x,u,v) [diff(u,2) + v; ' ...
                    '...]\ninstead of \n   N.op = {@(x,u,v) diff(u) + v; ' ...
                    '@{x,u,v) ...}']);
            else
                error('CHEBFUN:CHEBOP:setOp:type', ...
                    'Unknown type of argument for .op field of a chebop.');
            end
        end
        
        function N = set.init(N, val)
            %CHEBOP.SET.INIT   Set the initial guess for a nonlinear CHEBOP.
            %   CHEBOP.SET.INIT offers more control of setting the initial guess
            %   for the Newton solves used for nonlinar ODES than simply
            %   accessing the .init field, or using standard subsref. In
            %   particular, it checks that the guess is of an appropriate form
            %   (i.e., CHEBMATRIX rather than quasimatrix.). See CHEBOP
            %   documentation for further details.
            
            % Did we get a horizontally concatenated initial guess?
            if ( isa(val, 'chebfun') && size(val, 2) > 1 )
                val = chebmatrix(mat2cell(val).');
                warning('CHEBFUN:CHEBOP:setInit:vertcat', ...
                    ['Passing a horizontally concatenated initial guess is ' ...
                    'deprecated, and might not be supported in future ' ...
                    'versions of Chebfun. Please use vertical concatenation '...
                    'for initial guesses.'])
            end
            
            N.init = val;
            
        end
        
        
    end
    
    %% METHODS IMPLEMENTED IN OTHER FILES:
    
    methods
        
        % Find selected eigenvalues and eigenfunctions of a linear CHEBOP.
        varargout = eigs(N, varargin)
        
        % Linearize a CHEBOP around a CHEBFUN u.
<<<<<<< HEAD
        [L, res, isLinear, u] = linearize(N, u, x, flag);  
=======
        [L, res, isLinear] = linearize(N, u, x, flag);
>>>>>>> d3191d83
        
        %\   Chebop backslash.
        u = mldivide(N, rhs, pref)
        
        % The number of input arguments to a CHEBOP .OP field.
        nIn = nargin(N)
        
        % Alternate & syntax for BC's.
        N = and(N,BC)
        
    end
    
    %% HIDDEN METHODS IMPLEMENTED IN OTHER FILES:
    
    methods ( Hidden = true )
        
        % Find selected eigenvalues and eigenfunctions of a linear CHEBOP.
        varargout = eig(varargin);
        
        % Parse the input for setting a BC.
        result = parseBC(N, BC)
        
    end
    
    %% STATIC HIDDEN METHODS:
<<<<<<< HEAD
        
    methods ( Static = true, Access = private )

=======
    
    methods ( Static = true, Hidden = true )
        % TODO: These should be private methods as well
        
>>>>>>> d3191d83
        % Controls information displayed for Newton iterations
        [displayFig, displayTimer] = displayInfo(mode, varargin);
        
        % Display at the finish of Newton iteration.
        displayInfoFinal(u, delta, iterNo, errEstDE, errEstBC, displayFig, ...
            displayTimer, pref)
        
        % Display at the start of Newton iteration.
        [displayFig, displayTimer] = displayInfoInit(u,pref);
        
<<<<<<< HEAD
        % Display during Newton iteration.        
        displayTimer = displayInfoIter(u, delta, iterNo, normdu, cFactor, ...
            errEst, lendu, lambda, lenu, displayFig, displayTimer, pref);
        
        % Display special information for linear problems
        displayInfoLinear(u, normRes, pref)

=======
        % Display during Newton iteration.
        displayInfoIter(u, delta, iterNo, normdu, cFactor, errEst, lendu, ...
            lambda, lenu, displayFig, displayTimer, pref);
        
        % Display special information for linear problems
        displayInfoLinear(u, normRes, pref)
        
    end
    
    
    %% STATIC METHODS:
    
    methods ( Static = true )
        % TODO: These should be private methods as well
        
>>>>>>> d3191d83
        % Solve a linear problem posed with CHEBOP.
        [u, info] = solvebvpLinear(L, rhs, residual, displayInfo, pref)
        
    end

end
<|MERGE_RESOLUTION|>--- conflicted
+++ resolved
@@ -72,11 +72,7 @@
 % Boundary conditions may also be assigned to the CHEBOP N after it has been
 % constructed, by N.lbc = ..., N.rbc = ..., and N.bc = ... . This will overwrite
 % the conditions currently stored in the field being assigned to, but not the
-<<<<<<< HEAD
-% other fields).
-=======
 % other fields, with an exception of keywords as noted below).
->>>>>>> d3191d83
 %
 % CHEBOP(OP, ..., 'init', U) provides a CHEBFUN/CHEBMATRIX as a starting point
 % for nonlinear iterations or a PDE solution. See CHEBOP/SOLVEBVP and
@@ -308,11 +304,7 @@
         varargout = eigs(N, varargin)
         
         % Linearize a CHEBOP around a CHEBFUN u.
-<<<<<<< HEAD
         [L, res, isLinear, u] = linearize(N, u, x, flag);  
-=======
-        [L, res, isLinear] = linearize(N, u, x, flag);
->>>>>>> d3191d83
         
         %\   Chebop backslash.
         u = mldivide(N, rhs, pref)
@@ -337,17 +329,9 @@
         
     end
     
-    %% STATIC HIDDEN METHODS:
-<<<<<<< HEAD
-        
+    %% STATIC HIDDEN METHODS:       
     methods ( Static = true, Access = private )
 
-=======
-    
-    methods ( Static = true, Hidden = true )
-        % TODO: These should be private methods as well
-        
->>>>>>> d3191d83
         % Controls information displayed for Newton iterations
         [displayFig, displayTimer] = displayInfo(mode, varargin);
         
@@ -358,7 +342,6 @@
         % Display at the start of Newton iteration.
         [displayFig, displayTimer] = displayInfoInit(u,pref);
         
-<<<<<<< HEAD
         % Display during Newton iteration.        
         displayTimer = displayInfoIter(u, delta, iterNo, normdu, cFactor, ...
             errEst, lendu, lambda, lenu, displayFig, displayTimer, pref);
@@ -366,23 +349,6 @@
         % Display special information for linear problems
         displayInfoLinear(u, normRes, pref)
 
-=======
-        % Display during Newton iteration.
-        displayInfoIter(u, delta, iterNo, normdu, cFactor, errEst, lendu, ...
-            lambda, lenu, displayFig, displayTimer, pref);
-        
-        % Display special information for linear problems
-        displayInfoLinear(u, normRes, pref)
-        
-    end
-    
-    
-    %% STATIC METHODS:
-    
-    methods ( Static = true )
-        % TODO: These should be private methods as well
-        
->>>>>>> d3191d83
         % Solve a linear problem posed with CHEBOP.
         [u, info] = solvebvpLinear(L, rhs, residual, displayInfo, pref)
         
