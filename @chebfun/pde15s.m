function varargout = pde15s(pdeFun, tt, u0, bc, varargin)
%PDE15S   Solve PDEs using the CHEBFUN system.
%   UU = PDE15s(PDEFUN, TT, U0, BC) where PDEFUN is a handle to a function with
%   arguments u, t, x, and D, TT is a vector, U0 is a CHEBFUN or a CHEBMATRIX,
%   and BC is a chebop boundary condition structure will solve the PDE dUdt =
%   PDEFUN(UU, t, x) with the initial condition U0 and boundary conditions BC
%   over the time interval TT.
%
%   PDEFUN should take the form @(T, X, U1, U2, ..., UN), where U1, ..., UN are
%   the unknown dependent variables to be solved for, T is time, and X is space.
%
%   For backwards compatability, the syntax @(U1, U2, ..., UN, T, X, D, S, C)
%   for PDEFUN, where U1, ..., UN are the unknown dependent variables to be
%   solved for, T is time, X is space, D is the differential operator, S is the
%   definite integral operator (i.e., 'sum'), and C the indefinite integral
%   operator (i.e., 'cumsum') is also supported.
%
%   For equations of one variable, UU is output as an array-valued CHEBFUN,
%   where UU(:, k) is the solution at TT(k). For systems, the solution UU is
%   returned as a CHEBMATRIX with the different variables along the rows, and
%   time slices along the columns.
%
% Example 1: Nonuniform advection
%     x = chebfun('x', [-1 1]);
%     u = exp(3*sin(pi*x));
%     f = @(t, x, u) -(1 + 0.6*sin(pi*x)).*diff(u) + 5e-5*diff(u, 2);
%     opts = pdeset('Ylim', [0 20], 'PlotStyle', {'LineWidth', 2});
%     uu = pde15s(f, 0:.05:3, u, 'periodic', opts);
%     surf(uu, 0:.05:3)
%
% Example 2: Kuramoto-Sivashinsky
%     x = chebfun('x');
%     u = 1 + 0.5*exp(-40*x.^2);
%     bc.left = @(u) [u - 1, diff(u)];
%     bc.right = @(u) [u - 1, diff(u)];
%     f = @(u) u.*diff(u) - diff(u, 2) - 0.006*diff(u, 4);
%     opts = pdeset('Ylim', [-30 30], 'PlotStyle', {'LineWidth', 2});
%     uu = pde15s(f, 0:.01:.5, u, bc, opts);
%     surf(uu, 0:.01:.5)
%
% Example 3: Chemical reaction (system)
%      x = chebfun('x');
%      u = [ 1 - erf(10*(x+0.7)) , 1 + erf(10*(x-0.7)) , 0 ];
%      f = @(u, v, w)  [ .1*diff(u, 2) - 100*u.*v , ...
%                        .2*diff(v, 2) - 100*u.*v , ...
%                        .001*diff(w, 2) + 2*100*u.*v ];
%      opts = pdeset('Ylim', [0 2], 'PlotStyle', {'LineWidth', 2});
%      uu = pde15s(f, 0:.1:3, u, 'neumann', opts);
%      mesh(uu{3})
%
% See chebfun/test/test_pde15s.m for more examples.
%
%   UU = PDE15s(PDEFUN, TT, U0, BC, OPTS) will use nondefault options as defined
%   by the structure returned from OPTS = PDESET.
%
%   UU = PDE15s(PDEFUN, TT, U0, BC, OPTS, N) will not adapt the grid size in
%   space. Alternatively OPTS.N can be set to the desired size.
%
%   [TT, UU] = PDE15s(...) returns also the time chunks TT.
%
%   There is some support for nonlinear and time-dependent boundary conditions,
%   such as
%       x = chebfun('x', [-1 1]);
%       u = exp(-3*x.^2);
%       f = @(t, x, u) .1*diff(u, 2);
%       bc.left = @(t, x, u) u - t;
%       bc.right = 0;
%       opts = pdeset('Ylim', [0 2], 'PlotStyle', {'LineWidth', 2});
%       uu = pde15s(f, 0:.1:2, u, bc, opts);
%       waterfall(u);
%   with the input format being the same as PDEFUN described above.
%
% See also PDESET, ODE15S.

% Copyright 2014 by The University of Oxford and The Chebfun Developers. See
% http://www.chebfun.org/ for Chebfun information.

% TODO: Syncronise with CHEBOP syntax. (In particular, .lbc, .rbc, and .bc).

global DIFFORDER SYSSIZE
DIFFORDER = 0;
SYSSIZE = 0;

% Default options:
tol = 1e-6;             % 'eps' in Chebfun terminology
doPlot = 1;             % Plot after every time chunk?
doHold = 0;             % Hold plot?
plotOpts = {'-'};       % Plotting style

% Parse the variable inputs:
if ( numel(varargin) == 2 )
    opt = varargin{1};
    opt.N = varargin{2};
elseif ( numel(varargin) == 1 )
    if ( isstruct(varargin{1}) )
        opt = varargin{1};
    else
        opt = pdeset;
        opt.N = varargin{1};
    end
else
    opt = pdeset;
end
optN = opt.N;
if ( isempty(optN) )
    optN = NaN;
end

% PDE solver options:
if ( ~isempty(opt.Eps) )
    tol = opt.Eps;
end
if ( ~isempty(opt.Plot) )
    doPlot = strcmpi(opt.Plot, 'on');
end
if ( ~isempty(opt.HoldPlot) )
    doHold = strcmpi(opt.HoldPlot, 'on');
end
if ( ~isempty(opt.PlotStyle) )
    plotOpts = opt.PlotStyle;
end

% Experimental feature for coupled ode/pde systems: (An entry equal to 1 denotes
% that the corresponding variable appears with a time derivative. 0 otherwise.)
if ( isfield(opt, 'PDEflag') )
    pdeFlag = opt.PDEflag;
else
    pdeFlag = true;
end

%% %%%%%%%%%%%%%%%%%%%%%%%%%%%%%  EVENT SETUP  %%%%%%%%%%%%%%%%%%%%%%%%%%%%%%%%%

ctr = 1;
if ( ~isnan(optN) )
    opt.OutputFcn = @nonAdaptiveEvent;
else
    opt.OutputFcn = @adaptiveEvent;
end

    function status = nonAdaptiveEvent(t, U, flag)
        % This event is called at the end of each chunk in non-adaptive mode.
        status = false;
        if ( ~isempty(flag) )
            return
        end
        
        for kk = 1:numel(t)
            ctr = ctr + 1;
            % Reshape solution:
            Uk = reshape(U(:,kk), n, SYSSIZE);
            Uk = chebfun(Uk, DOMAIN);
            uOut{ctr} = Uk;

            % Plot solution:
            plotFun(Uk, t(kk));
        end

    end

    function status = adaptiveEvent(t, U, flag)
        % This event is called at the end of each chunk in non-adaptive mode.
        status = false;
        if ( ~isempty(flag) )
            return
        end
        
        for kk = 1:numel(t)
            % Reshape solution:
            Uk = reshape(U(:,kk), currentLength, SYSSIZE);

            Uk2 = sum(Uk, 2)/SYSSIZE;
            f = chebtech2(Uk2, pref2);
            [ishappy, epslevel, cutoff] = classicCheck(f, Uk2, pref2);

%             C = chebtech2.coeffs2vals(U);
%             C = max(abs(C), [], 2);
%             vscale = norm(U(:), inf);
%             [ishappy, epslevel, cutoff] = plateauCheck(C, vscale, pref2);

            if ( ishappy )  

                % Store these values:
                uCurrent = chebfun(Uk, DOMAIN);
                ctr = ctr + 1;
                uOut{ctr} = uCurrent;
                currentT = t;

                % Plot solution:
                plotFun(uCurrent, t(kk));

                % TODO: reduce length if cutoff is large and bail out.

            else 

                % Increase length and bail out:
                currentLength = 2*currentLength-1;
                status = true;
            end
        end

    end

%% %%%%%%%%%%%%%%%%%%%%%%%%%%%%%  PLOTTING SETUP  %%%%%%%%%%%%%%%%%%%%%%%%%%%%%%
% Determine which figure to plot to (for CHEBGUI) and set default display values
% for variables.
YLim = opt.YLim;
gridOn = 0;
guiFlag = false;
if ( isfield(opt, 'handles') )
    if ( opt.handles.gui )
        guiFlag = true;
        axesSol = opt.handles.fig_sol;
        axesNorm = opt.handles.fig_norm;
        axes(axesSol);
        gridOn = opt.handles.guifile.options.grid;
        solveButton = opt.handles.button_solve;
        clearButton = opt.handles.button_clear;
    end
    varNames = opt.handles.varnames;
    xLabel = opt.handles.indVarName{1};
    tlabel = opt.handles.indVarName{2};
else
    varNames = 'u';
    xLabel = 'x';
    tlabel = 't';
end

    function varargout = plotFun(U, t)
        if ( ~doPlot )
            return
        end
        if ( ~guiFlag )
            cla, shg
        end
        set(gcf, 'doublebuf', 'on');

        % Plot:
        h = plot(U, plotOpts{:});

        % Hold?
        ish = ishold();
        if ( doHold )
            hold on
        end

        % Fix Y limits?
        if ( ~isempty(YLim) )
            ylim(YLim);
        end

        % Axis labels and legends:
        xlabel(xLabel);
        if ( numel(varNames) > 1 )
            legend(varNames);
        else
            ylabel(varNames);
        end

        % Grid?
        if ( gridOn )
            grid on
        end
        
        if ( nargin > 1 )
            title(sprintf('%s = %.3f,  len = %i', tlabel, t, length(U)))
        end
        drawnow
        
        if ( nargout > 0 )
            varargout{1} = h;
        end
        
    end

%%%%%%%%%%%%%%%%%%%%%%%%%%%%%%%%%%%%%%%%%%%%%%%%%%%%%%%%%%%%%%%%%%%%%%%%%%%%%%%%

% ODE tolerances: (AbsTol and RelTol must be <= Tol/10)
aTol = odeget(opt, 'AbsTol', tol/10);
rTol = odeget(opt, 'RelTol', tol/10);
if ( isnan(optN) )
    aTol = min(aTol, tol/10);
    rTol = min(rTol, tol/10);
end
opt.AbsTol = aTol;
opt.RelTol = rTol;

% Check for (and try to remove) piecewise initial conditions:
u0Trans = u0(1).isTransposed;
if ( u0Trans )
    u0 = transpose(u0);
end
for k = 1:numel(u0)
    if ( numel(u0(k).funs) > 1 )
        u0(k) = merge(u0(k), 'all', 1025, tol);
        if ( u0(k).nfuns > 1 )
            error('CHEBFUN:pde15s:piecewise', ...
                'Piecewise initial conditions are not supported.');
        end
    end
end

% Simplify initial condition to tolerance or fixed size in optN:
if ( isnan(optN) )
    u0 = simplify(u0);
else
    for k = 1:numel(u0)
        u0(k).funs{1}.onefun = prolong(u0(k).funs{1}.onefun, optN);
    end
end

% Get the domain and the independent variable 'x':
DOMAIN = domain(u0, 'ends');

%% %%%%%%%%%%%%%%%%%%%%%%%%%%  PARSE INPUTS TO PDEFUN  %%%%%%%%%%%%%%%%%%%%%%%%%

% Determine the size of the system, i.e. number of dependent variables.
SYSSIZE = min(size(u0));
pdeFun = parseFun(pdeFun);
if ( isfield(opt, 'difforder') )
    DIFFORDER = opt.difforder;
else
    getDIFFORDER(pdeFun);
end

%%%%%%%%%%%%%%%%%%%%%%%%%%%%%%%%%%%%%%%%%%%%%%%%%%%%%%%%%%%%%%%%%%%%%%%%%%%%%%%%
%% %%%%%%%%%%%%%%%%%%%%%%%%% PARSE BOUNDARY CONDITIONS %%%%%%%%%%%%%%%%%%%%%%%%%
%%%%%%%%%%%%%%%%%%%%%%%%%%%%%%%%%%%%%%%%%%%%%%%%%%%%%%%%%%%%%%%%%%%%%%%%%%%%%%%%

if ( ischar(bc) && (strcmpi(bc, 'neumann') || strcmpi(bc, 'dirichlet')) )
    bc = struct( 'left', bc, 'right', bc);
elseif ( iscell(bc) && numel(bc) == 2 )
    bc = struct( 'left', bc{1}, 'right', bc{2});
end
if ( isstruct(bc) && ~isfield(bc, 'middle') )
    bc.middle.op = [];
end

% Initialise some global variables.
leftNonlinBCLocs = [];
middleNonlinBCLocs = [];
rightNonlinBCLocs = [];
BCRHS = {};

if ( ischar(bc) && strcmpi(bc, 'periodic') )
    %% %%%%%%%%%%%%%%%%%%%%%%%%%%% PERIODIC BCS  %%%%%%%%%%%%%%%%%%%%%%%%%%%%%%%
    r = cell(sum(DIFFORDER), 1);
    count = 1;
    for j = 1:SYSSIZE
        for k = 1:DIFFORDER(j)
            c = (diff(DOMAIN)/2)^k;
            A = @(n) [1 zeros(1, n-2) -1]*colloc2.diffmat(n, k)*c;
            r{count} = @(n) [zeros(1, (j-1)*n) A(n) zeros(1,(SYSSIZE-j)*n)];
            count = count + 1;
        end
    end
    bc = struct( 'left', [], 'right', []);
    bc.left.op = r(1:2:end);
    bc.right.op = r(2:2:end);
    BCRHS = num2cell(zeros(1, numel(r)));
    
else
    
    if ( isfield(bc, 'left') && ~isfield(bc, 'right') )
        bc.right = [];
    elseif ( isfield(bc, 'right') && ~isfield(bc, 'left') )
        bc.left = [];
    elseif ( ~isfield(bc, 'left') && ~isfield(bc, 'right') )
        bc = struct('left', [], 'right', [], 'middle', bc);
%         bc.left = bc;
%         bc.right = bc.left;
    end
    
    % Deal with struct and numeric input:
    bc.left = dealWithStructInput(bc.left);
    bc.right = dealWithStructInput(bc.right);
    
    if ( isempty(bc.left) )
        bc.left.op = [];
    elseif ( ischar(bc.left) || (iscell(bc.left) && ischar(bc.left{1})) )
        %% %%%%%%%%%%%%%%%%%%%%% DIRICHLET AND NEUMANN BCS (LEFT) %%%%%%%%%%%%%%%%%%
        if ( iscell(bc.left) )
            v = bc.left{2};
            bc.left = bc.left{1};
        else
            v = 0;
        end
        if ( ~isnumeric(v) )
            error('For BCs of the form {char, val} val must be numeric.')
        end
        if ( strcmpi(bc.left, 'dirichlet') )
            A = @(n) [1 zeros(1, n - 1)];
        elseif ( strcmpi(bc.left, 'neumann') )
            % TODO: Make left diff operator explicitly.
            A = @(n) [1 zeros(1, n-1)]*colloc2.diffmat(n)*diff(DOMAIN)/2;
        else
            error('Unknown BC syntax');
        end
        bc.left.op = cell(SYSSIZE, 1);
        for k = 1:SYSSIZE
            bc.left.op{k} = @(n) [zeros(1, ( k -1)*n) A(n) ...
                zeros(1 , (SYSSIZE - k)*n)];
        end
        BCRHS = num2cell(repmat(v, SYSSIZE, 1));
    elseif ( numel(bc.left) == 1 && isa(bc.left, 'function_handle') )
        %% %%%%%%%%%%%%%%%%%%%%%%%%%  GENERAL BCS (LEFT)  %%%%%%%%%%%%%%%%%%%%%%%%%%
        op = parseFun(bc.left);
        tmp = chebdouble(ones(1, SYSSIZE));
        sizeOp = size(op(0, mean(DOMAIN), tmp));
        leftNonlinBCLocs = 1:max(sizeOp);
        bc.left = [];
        bc.left.op = {@(n) zeros(max(sizeOp), SYSSIZE*n)}; % Dummy entries.
        BCRHS = num2cell(zeros(1, max(sizeOp)));
        leftNonlinBCFuns = op;
    else
        error('Unknown BC syntax');
    end
    
    if ( isfield(bc, 'middle') && isa(bc.middle, 'function_handle') )
        %% %%%%%%%%%%%%%%%%%%%%%  GENERAL BCS (MIDDLE)  %%%%%%%%%%%%%%%%%%%%%%%%
        op = parseFun(bc.middle);
        tmp = chebdouble(ones(1, SYSSIZE));
        sizeOp = size(op(0, mean(DOMAIN), tmp));
        middleNonlinBCLocs = 1:max(sizeOp);
        bc.middle = [];
        bc.middle.op = {@(n) zeros(max(sizeOp), SYSSIZE*n)}; % Dummy entries.
        BCRHS = num2cell(zeros(1, max(sizeOp)));
        middleNonlinBCFuns = op;
    end
    
    if ( isempty(bc.right) )
        bc.right.op = [];
    elseif ( ischar(bc.right) || (iscell(bc.right) && ischar(bc.right{1})) )
        %% %%%%%%%%%%%%%%%%%%%%% DIRICHLET AND NEUMANN BCS (RIGHT) %%%%%%%%%%%%%%%%%
        if ( iscell(bc.right) )
            v = bc.right{2};
            bc.right = bc.right{1};
        else
            v = 0;
        end
        if ( ~isnumeric(v) )
            error('For BCs of the form {char, val} val must be numeric.')
        end
        
            
        if ( strcmpi(bc.right, 'dirichlet') )
            A = @(n) [zeros(1, n-1), 1];
        elseif ( strcmpi(bc.right, 'neumann') )
            % TODO: Make right diff operator explicitly.
            A = @(n) [zeros(1, n-1) 1]*colloc2.diffmat(n)*diff(DOMAIN)/2;
        else
            error('Unknown BC syntax');
        end
        bc.right.op = cell(SYSSIZE, 1);
        for k = 1:SYSSIZE
            bc.right.op{k} = @(n) [zeros(1,(k-1)*n) A(n) zeros(1,(SYSSIZE-k)*n)];
        end
        BCRHS = [BCRHS num2cell(repmat(v, SYSSIZE, 1))];
        
    elseif ( numel(bc.right) == 1 && isa(bc.right, 'function_handle') )
        %% %%%%%%%%%%%%%%%%%%%%%%%%  GENERAL BCS (RIGHT)  %%%%%%%%%%%%%%%%%%%%%%%%%%
        op = parseFun(bc.right);
        tmp = chebdouble(ones(1, SYSSIZE));
        sizeOp = size(op(0, mean(DOMAIN), tmp));
        rightNonlinBCLocs = 1:max(sizeOp);
        bc.right = [];
        bc.right.op = {@(n) zeros(max(sizeOp), SYSSIZE*n)};
        BCRHS = [BCRHS num2cell(zeros(1, max(sizeOp)))];
        rightNonlinBCFuns = op;
    else
        error('Unknown BC syntax');
    end
    
end

if ( ~isfield(bc, 'middle') )
    bc.middle.op = [];
end

%% %%%%%%%%%%%%%%%%%%%%%%%% Support for coupled BVP-PDEs! %%%%%%%%%%%%%%%%%%%%%%
% TODO: Test this!
if ( ~all(pdeFlag) )
    userMassSet = true;
    userMass = @(n) [];
    for k = 1:numel(pdeFlag)
        if ( pdeFlag(k) )
            A = @(n) eye(n);
        else
            A = @(n) zeros(n);
        end
        userMass = @(n) [userMass(n) ; ...
            zeros(n,(k-1)*n), A(n), zeros(n,(SYSSIZE-k)*n)];
    end
else
    userMassSet = false;
end

%%%%%%%%%%%%%%%%%%%%%%%%%%%%%%%%%%%%% MISC %%%%%%%%%%%%%%%%%%%%%%%%%%%%%%%%%%%%%

% The vertical scale of the intial condition:
vscl = get(u0, 'vscale');

% Initial condition:
uCurrent = u0;
% Storage:
uOut = cell(1, numel(tt));
uOut{1} = uCurrent;

% Initialise variables for ONESTEP():
B = []; q = []; rows = []; M = []; n = [];

% Set the preferences:
% TODO: These are no longer used?
pref = chebfunpref;
pref.techPrefs.eps = tol;
pref.refinementFunction = 'resampling';
pref.enableBreakpointDetection = 0;
pref.techPrefs.sampleTest = 0;
pref.enableSingularityDetection = 0;
pref2 = chebtech.techPref(pref);

%%%%%%%%%%%%%%%%%%%%%%%%%%%%%%%%%%%%%%%%%%%%%%%%%%%%%%%%%%%%%%%%%%%%%%%%%%%%%%%%
%% %%%%%%%%%%%%%%%%%%%%%%%%%%%% TIME CHUNKS %%%%%%%%%%%%%%%%%%%%%%%%%%%%%%%%%%%%
%%%%%%%%%%%%%%%%%%%%%%%%%%%%%%%%%%%%%%%%%%%%%%%%%%%%%%%%%%%%%%%%%%%%%%%%%%%%%%%%

% Plot initial condition:
plotFun(u0, tt(1));

if ( ~isnan(optN) )
    % Non-adaptive in space:
    oneStep(chebpts(optN, DOMAIN), tt); % Do all chunks at once!
    
else
    
    currentLength = max(length(u0), 9);
    currentT = tt(1);
    while ( currentT < tt(end) )
        tt(tt < currentT) = [];
        oneStep(chebpts(currentLength, DOMAIN), tt);
    end
<<<<<<< HEAD
    
    if ( guiFlag )
        % Interupt comutation if stop or pause  button is pressed in the GUI.
        if ( strcmp(get(solveButton, 'String'), 'Solve') )
            tt = tt(1:nt+1);
            if SYSSIZE == 1,
                uOut = uOut(1:nt+1);
            else
                for k = 1:SYSSIZE
                    uOut{k} = uOut{k}(1:nt+1);
                end
            end
            break
        elseif ( strcmp(get(clearButton, 'String'), 'Continue') )
            % TODO: This does not currently work, due to error with plotting.
            defaultlinewidth = 2;
            axes(axesNorm)
            if ( ~iscell(uOut) )
                waterfall(uOut(1:nt+1), tt(1:nt+1), 'simple', 'linewidth', defaultlinewidth)
                xlabel(xLabel), ylabel(tlabel), zlabel(varnames)
            else
                cols = get(0, 'DefaultAxesColorOrder');
                % The following for loop causes an error.
                for k = 1:numel(uOut)
                    plot(0, NaN, 'linewidth', defaultlinewidth, 'color', cols(k, :)), hold on
                end
                legend(varnames);
                for k = 1:numel(uOut)
                    waterfall(uOut{k}, tt(1:nt+1), 'simple', 'linewidth', ...
                        defaultlinewidth, 'edgecolor', cols(k, :)), hold on
                    xlabel(xLabel), ylabel(tlabel)
                end
                view([322.5 30]), box off, grid on, hold off
            end
            axes(axesSol)
            waitfor(clearButton, 'String');
        end
    end
=======
>>>>>>> 025769a3
end

if ( doPlot && ~ish )
    hold off
end

% If we only had one dependent variable, return an array valued CHEBFUN instead
% of a QUASIMATRIX.
if ( SYSSIZE == 1 )
    uOut = horzcat(uOut{:});
else
    % TODO: Determine what output we want for systems of equations. CHEBMATRIX?
    blocks = cell(SYSSIZE, numel(uOut));
    for k = 1:SYSSIZE
        blocks(k,:) = cellfun(@(u) extractColumns(u, k), uOut, 'UniformOutput', false);
    end
    uOut = chebmatrix(blocks); % CHEBMATRIX
end

switch nargout
    case 0
    case 1
        varargout{1} = uOut;
    case 2
        varargout{1} = tt;
        varargout{2} = uOut;
    otherwise
        varargout{1} = tt;
        varargout{2} = uOut;
        varargout{3:nargout} = [];
        warning('CHEBFUN:pde15s:output', ...
            'PDE15S has a maximum of two outputs.');
end

clear global DIFFORDER
clear global SYSSIZE

%%%%%%%%%%%%%%%%%%%%%%%%%%%%%%%%%%%%%%%%%%%%%%%%%%%%%%%%%%%%%%%%%%%%%%%%%%%%%%%%
%% %%%%%%%%%%%%%%%%%%%%%%%%%%%%%%  ONESTEP  %%%%%%%%%%%%%%%%%%%%%%%%%%%%%%%%%%%%
%%%%%%%%%%%%%%%%%%%%%%%%%%%%%%%%%%%%%%%%%%%%%%%%%%%%%%%%%%%%%%%%%%%%%%%%%%%%%%%%

    function U = oneStep(x, tspan)
        % Constructs the result of one time chunk at fixed discretization.
        
        if ( length(x) == 2 )
            U = [0 ; 0];
            return
        end
        
        % Evaluate the chebfun at discrete points:
        U0 = feval(uCurrent, x);
        
        % This depends only on the size of n. If this is the same, reuse!
        if ( isempty(n) || n ~= length(x) )
            
            % The new discretisation length
            n = length(x);
            
            % Linear constraints:
            bcop = [bc.left.op ; bc.middle.op ; bc.right.op];
            B = cell2mat(cellfun(@(f) feval(f, n), bcop, 'UniformOutput', false));
            
            % Project / mass matrix.
            M = {};
            for kk = 1:SYSSIZE
                xk = chebpts(n-DIFFORDER(kk), DOMAIN, 1);
                M{kk} = barymat(xk, x);
            end
            M = [ 0*B ; blkdiag(M{:})];
            rows = 1:size(B, 1);
            
            % Multiply by user-defined mass matrix
            if ( userMassSet )
                M = feval(userMass, n)*M;
            end
            
        end
        
        % ODE options: (mass matrix)
        opt2 = odeset(opt, 'Mass', M, 'MassSingular', 'yes', ...
            'InitialSlope', odeFun(tspan(1), U0), 'MStateDependence', 'none');
        
        % Solve ODE over time chunk with ode15s:
        [ignored, U] = ode15s(@odeFun, tspan, U0, opt2);
        
        if ( length(tspan) > 2 )
            return
        end
        
        % Reshape solution:
        U = reshape(U(end, :).', n, SYSSIZE);
                
        % The solution we'll take out and store:
        unew = U;
        
        % Collapse systems to single chebfun for constructor (is addition right?)
        U = sum(U, 2);
        
        %%%%%%%%%%%%%%%%%%%%%%%%%%%%%%%%%%%%%%%%%%%%%%%%%%%%%%%%%%%%%%%%%%%%%%%%
        %% %%%%%%%%%%%%%%%%%%%%%%%%%%%  ODEFUN  %%%%%%%%%%%%%%%%%%%%%%%%%%%%%%%%
        %%%%%%%%%%%%%%%%%%%%%%%%%%%%%%%%%%%%%%%%%%%%%%%%%%%%%%%%%%%%%%%%%%%%%%%%
        function F = odeFun(t, U)
            % This is what ODE15S() calls.
            
            % Reshape to n by SYSSIZE:
            U = reshape(U, n, SYSSIZE);
            
            % Evaluate the PDEFUN:
            Utmp = chebdouble(U, DOMAIN);
            F = pdeFun(t, x, Utmp);
            F = double(F);
            F = M*F(:);
            
            % Get the algebraic right-hand sides: (may be time-dependent)
            for l = 1:numel(BCRHS)
                if ( isa(BCRHS{l}, 'function_handle') )
                    q(l, 1) = feval(BCRHS{l}, t);
                else
                    q(l, 1) = BCRHS{l};
                end
            end
            
            % Replacements for the BC algebraic conditions:
            F(rows) = B*U(:) - q;
            
            % Replacements for the nonlinear BC conditions:
            if ( ~isempty(leftNonlinBCLocs) )
                indx = 1:length(leftNonlinBCLocs);
                tmp = leftNonlinBCFuns(t, x, Utmp);
                tmp = double(tmp);
                if ( size(tmp, 1) ~= n )
                    tmp = reshape(tmp, n, numel(tmp)/n);
                end
                F(rows(indx)) = tmp(1, :);
            end
            if ( ~isempty(middleNonlinBCLocs) )
                % TODO: This won't work if there are also left nonlin BCs
                indx = 1:length(middleNonlinBCLocs);
                F(rows(indx)) = double(middleNonlinBCFuns(t, x, Utmp));
            end            
            if ( ~isempty(rightNonlinBCLocs) )
                indx = numel(BCRHS) + 1 - rightNonlinBCLocs;
                tmp = rightNonlinBCFuns(t, x, Utmp);
                tmp = double(tmp);
                if ( size(tmp, 1) ~= n )
                    tmp = reshape(tmp, n, numel(tmp)/n);
                end
                F(rows(indx)) = fliplr(tmp(end, :));
            end
            
            % Reshape to back to a single column:
            F = F(:);
            
        end
    end

end

%% %%%%%%%%%%%%%%%%%%%%%%%%%%  MISC  %%%%%%%%%%%%%%%%%%%%%%%%%%%%%

function outFun = parseFun(inFun)
% Rewrites the input function handle to call the right DIFF, SUM, methods, etc,
% and convert the input @(t, x, u, v, w, ...) to @(t, x, U).

global SYSSIZE

% Ensure backwards compatability by procesing the input function.
inFun = backCompat(inFun);

% V4: We don't accept only time or space as input args (i.e., both or nothing).
% V5: Actually, we now accept @(u, x) diff(u, 2) + sin(x).*u (for chebops).
Nind = nargin(inFun) - SYSSIZE;
if ( Nind == 0 )
    outFun = @(t, x, u) conv2cell(inFun, u);
elseif ( Nind == 1 )
    outFun = @(t, x, u) conv2cell(inFun, u, x);
elseif ( Nind == 2 )
    outFun = @(t, x, u) conv2cell(inFun, u, t, x);
else
    error('CHEBFUN:pde15s:inputs_ind', ['Incorrect number of independant ' ...
        'variables in input function. (Must be 0, 1, or 2).']);
end

end

function newFun = conv2cell(oldFun, u, varargin)
% This function allows the use of different variables in the anonymous
% function, rather than using the clunky quasi-matrix notation.

global SYSSIZE

% Note. This is faster than mat2cell!
tmpCell = cell(1, SYSSIZE);

for qk = 1:SYSSIZE
    tmpCell{qk} = extractColumns(u, qk);
end
newFun = oldFun(varargin{:}, tmpCell{:});
end

function getDIFFORDER(pdeFun)
% Extract the DIFFORDER by evaluating the operator at some NaN values.
global DIFFORDER SYSSIZE

% Find the order of each of the variables:
tmp = chebdouble(zeros(SYSSIZE));
v = pdeFun(0, 0, tmp);
DIFFORDER = get(v, 'diffOrder');

end

function out = dealWithStructInput(in)
if ( isstruct(in) )
    if ( numel(in) == 1)
        warning('CHEBFUN:pde15s:bcstruct', ...
            'PDE15S no longer supports struct inputs for bc.left and bc.right.')
        if ( isfield(in, 'val') )
            out = {in.op, in.val};
        else
            out = in.op;
        end
    else
        error('CHEBFUN:pde15s:bcstruct', ...
            'PDE15S no longer supports struct inputs for bc.left and bc.right.')
    end
elseif ( isempty(in) )
    out = [];
elseif ( isnumeric(in) )
    out = {'dirichlet', in};
else
    out = in;
end
end

function outFun = backCompat(inFun)
% In V4 PDE15S required the user to pass in dummy function handles for the
% differential operators. For example, u'' + u' + sum(u) would have needed
%  pdefun = @(u, t, x, diff, sum) diff(u, 2) + diff(u) + sum(u).
% V5 deals with this in a different way (by using the chebdouble class), but we
% would still like to support the old syntax (at least for now).
%
% To do this, we parse the input function for the strings 'diff', 'Diff', and
% 'D'. If we find any of these, we assume the old syntax is being used, and
% redefine the function handle appropriately. Of course, this is not fool-proof,
% but it should work most of the time.

global SYSSIZE

% Determine the variable names:
str = func2str(inFun);
parLoc = strfind(str, ')');
varList = str(3:parLoc(1)-1);
commaLoc = strfind(varList, ',');
varNames = cell(1, numel(commaLoc)+1);
for k = 1:numel(commaLoc)
    varNames{k} = varList(1:commaLoc(k)-1);
    varList(1:commaLoc(k)) = [];
    commaLoc = commaLoc - commaLoc(k); 
end
varNames{numel(commaLoc)+1} = varList;

% Look for 'diff', 'Diff', or 'D':
diffLoc = cellfun(@(v) any(strcmp(v, {'diff', 'Diff', 'D'})), varNames);
idx = find(diffLoc);
if ( isempty(idx) )
    % None present - new syntax!
    outFun = inFun;
    return
end

warning('CHEBFUN:pde15s:oldSyntax', ...
    ['The syntax\n ' str '\nis depricated and may not be supported in future releases.\n', ...
    'Please see the PDE15S documentation for details.'] )

% Switch the order for V5 syntax:
varNamesNewOrder = varNames([(1+SYSSIZE):(idx-1), 1:SYSSIZE]);

% Get the new list of variables:
varList1 = varNamesNewOrder{1};
varList2 = varNames{1};
for k = 2:idx-1
    varList1 = [varList1, ',', varNamesNewOrder{k}]; %#ok<AGROW>
    varList2 = [varList2, ',', varNames{k}]; %#ok<AGROW>
end


% Compile the new function string:
funList = {'@diff', '@sum', '@cumsum', '@fred'};
newStr = ['@(', varList1, ')' 'inFun(' varList2];
for k = 0:(nargin(inFun) - idx)
    newStr = [newStr, ',', funList{k+1}]; %#ok<AGROW>
end
newStr = [newStr, ')'];

% Make the new function handle:
outFun = eval(newStr);

end

%%

function [ishappy, epslevel, cutoff] = plateauCheck(coeff, vscale, pref)
%PLATEAUCHECK   Seek a plateau in Chebyshev coefficients.
%  Inputs:
%    coeff:  vector of Chebyshev polynomial coefficients (high order to low)
%    vscale: indication of the scale to resolve relative to (default=Inf,
%            no effect)
%    pref:   cheboppref
%
%  Outputs:
%    ishappy:  true if convergence was achieved
%    epslevel: the apparent epslevel of the truncation
%    cutoff:   where to truncate the coefficients
%
% This check is needed because of condition numbers in differential equations.
% We can't be sure that a solution will ever be resolved to full precision, so
% we have to be willing to stop if the convergence appears to have trailed off.

% TODO: Unify and locate with the chebtech happiness checks.

% NaNs are not allowed.
if ( any(isnan(coeff)) )
    error('CHEBFUN:FUN:plateauCheck:NaNeval', ...
        'Function returned NaN when evaluated.')
end

% We omit the last 12% because aliasing can pollute them significantly.
n = length(coeff);
n88 = ceil( 0.88*n );
% Preferred tolerance
epslevel = pref.eps;  
% Magnitude and rescale.
if ( vscale > 0 )
    absCoeff = abs( coeff(n:-1:1) ) / vscale;
end

% %%%%%%%%%%%%%%%%%%%%%%%% Serious checking starts here. %%%%%%%%%%%%%%%%%%%%%%%
% There are two ways to pass the test. Either the coefficients have
% achieved the goal epslevel, or the convergence appears to have levelled
% off for good (plateau).

% Guilty until proven innocent.
ishappy = false;

%% 1. Strict test.

% Find the last place where the coeffs exceed the allowable level.
% Then go out a bit further to be safe.
cutoff = 4 + find( absCoeff >= epslevel, 1, 'last' );

if ( cutoff < 0.95*n88 )
    % Achieved the strict test.
    ishappy = true;
    
elseif ( n88 < 17 )
    % If there aren't enough coefficients, give up checking.
    epslevel = absCoeff(n88);
    cutoff = n88;
    
%% 2. Plateau test.
else
    
    % Demand at least this much accuracy.
    thresh = max(log(epslevel), log(1e-7));
    
    % Convergence is usually not far from linear in the log scale.
    logAbs = log(absCoeff);
    
    % Even though some methods can compute really small coefficients relative to
    % the norm, they ultimately contribute nothing. Also the occasional "zero"
    % coefficient causes troublesome infinities.
    logAbs = max( logAbs, log(eps/1000) );
    
    % Look for a sustained leveling off in the decrease.
    
    % TODO: Use the van Herk filter to do this more efficiently.
    
    % Symmetries can cause one or more consecutive coefficients to be zero, and
    % we only care about the nonzero ones. Use a windowed max to remove the
    % small values.
    winSize = 6;
    winMax = logAbs;
    for k = 1:winSize
        winMax = max( winMax(1:end-1), logAbs(k+1:end) );
    end
    n88 = length(winMax);
    
    %%% Alternative windowed max: This avoids the for loop but might hog memory.
    %%index = bsxfun(@plus, (1:n)', 0:winsize-1);
    %%logabs = max(logabs(index),[],2);
    
    % Start with a low pass smoothing filter that introduces a lag.
    lag = 6;
    LPA = [1, zeros(1,lag-1), -2, zeros(1, lag-1), 1] / (lag^2);
    LPB = [1, -2, 1];
    smoothLAC = filter(LPA, LPB, winMax);  % smoothed logabs coeffs
    
    % If too little accuracy has been achieved, do nothing.
    tOK = find(smoothLAC < thresh, 1) - lag;
    if ( isempty(tOK) || (n88 - tOK < 16) )
        return
    end
    
    % Smooth the first difference of the smoothed coefficent sequence.
    smoothDiff = filter( LPA, LPB, diff(smoothLAC) );
    
    % Where is the decrease most rapid?
    SDmin = min(smoothDiff);
    
    % Don't look at anything until all substantial decrease has ended.
    tstart = find( smoothDiff < 0.25*SDmin, 1, 'last' );
    
    % Find where the decrease has permanently slowed to 10% of the fastest.
    isSlow = smoothDiff(tstart:end) > 0.01*SDmin;
    lastFast = find(~isSlow, 1, 'last');
    if ( isempty(lastFast) )
        lastFast = 0;
    end
    slow = tstart + lastFast - 1 + find( isSlow(lastFast+1:end) );
    slow = slow - floor(lag/2);  % compensate for the filter lag
    
    % Find the first run of 5 consecutive slow hits.
    first = find( slow(5:end) - slow(1:end-4) == 4, 1 );  % may be empty
    cutoff = slow(first);  % may be empty, will give false next
    
    % If the cut location is within the coefficient sequence, we're done.
    if ( cutoff < n88 )
        ishappy = true;
    end
    
end

if ( ishappy )
    % Use the information from the cut to deduce an eps level.
    winEnd = min( n88, cutoff + 4 );
    epslevel = max( absCoeff(cutoff:winEnd) );
end

end<|MERGE_RESOLUTION|>--- conflicted
+++ resolved
@@ -128,8 +128,9 @@
     pdeFlag = true;
 end
 
-%% %%%%%%%%%%%%%%%%%%%%%%%%%%%%%  EVENT SETUP  %%%%%%%%%%%%%%%%%%%%%%%%%%%%%%%%%
-
+%% %%%%%%%%%%%%%%%%%%%%%%%%%  EVENT & PLOTTING  SETUP  %%%%%%%%%%%%%%%%%%%%%%%%%
+
+done = false;
 ctr = 1;
 if ( ~isnan(optN) )
     opt.OutputFcn = @nonAdaptiveEvent;
@@ -137,70 +138,6 @@
     opt.OutputFcn = @adaptiveEvent;
 end
 
-    function status = nonAdaptiveEvent(t, U, flag)
-        % This event is called at the end of each chunk in non-adaptive mode.
-        status = false;
-        if ( ~isempty(flag) )
-            return
-        end
-        
-        for kk = 1:numel(t)
-            ctr = ctr + 1;
-            % Reshape solution:
-            Uk = reshape(U(:,kk), n, SYSSIZE);
-            Uk = chebfun(Uk, DOMAIN);
-            uOut{ctr} = Uk;
-
-            % Plot solution:
-            plotFun(Uk, t(kk));
-        end
-
-    end
-
-    function status = adaptiveEvent(t, U, flag)
-        % This event is called at the end of each chunk in non-adaptive mode.
-        status = false;
-        if ( ~isempty(flag) )
-            return
-        end
-        
-        for kk = 1:numel(t)
-            % Reshape solution:
-            Uk = reshape(U(:,kk), currentLength, SYSSIZE);
-
-            Uk2 = sum(Uk, 2)/SYSSIZE;
-            f = chebtech2(Uk2, pref2);
-            [ishappy, epslevel, cutoff] = classicCheck(f, Uk2, pref2);
-
-%             C = chebtech2.coeffs2vals(U);
-%             C = max(abs(C), [], 2);
-%             vscale = norm(U(:), inf);
-%             [ishappy, epslevel, cutoff] = plateauCheck(C, vscale, pref2);
-
-            if ( ishappy )  
-
-                % Store these values:
-                uCurrent = chebfun(Uk, DOMAIN);
-                ctr = ctr + 1;
-                uOut{ctr} = uCurrent;
-                currentT = t;
-
-                % Plot solution:
-                plotFun(uCurrent, t(kk));
-
-                % TODO: reduce length if cutoff is large and bail out.
-
-            else 
-
-                % Increase length and bail out:
-                currentLength = 2*currentLength-1;
-                status = true;
-            end
-        end
-
-    end
-
-%% %%%%%%%%%%%%%%%%%%%%%%%%%%%%%  PLOTTING SETUP  %%%%%%%%%%%%%%%%%%%%%%%%%%%%%%
 % Determine which figure to plot to (for CHEBGUI) and set default display values
 % for variables.
 YLim = opt.YLim;
@@ -225,6 +162,118 @@
     tlabel = 't';
 end
 
+    function status = nonAdaptiveEvent(t, U, flag)
+        % This event is called at the end of each chunk in non-adaptive mode.
+        status = false;
+        if ( ~isempty(flag) )
+            return
+        end
+        
+        % Sometimes we get given more than one tmie slice (not sure why..)
+        for kk = 1:numel(t)
+            % Reshape solution:
+            Uk = reshape(U(:,kk), n, SYSSIZE);
+            uCurrent = chebfun(Uk, DOMAIN);
+            tCurrent = t(kk);
+            % Store for output:
+            ctr = ctr + 1;
+            uOut{ctr} = uCurrent;
+
+            % Plot current solution:
+            plotFun(uCurrent, t(kk));
+        end
+        
+        if ( guiFlag )
+            status = guiEvent(status);
+        end
+
+    end
+
+    function status = adaptiveEvent(t, U, flag)
+        % This event is called at the end of each chunk in adaptive mode.
+        status = false;
+        if ( ~isempty(flag) )
+            return
+        end
+        
+        % Sometimes we get given more than one tmie slice (not sure why..)
+        for kk = 1:numel(t)
+            % Reshape solution:
+            Uk = reshape(U(:,kk), currentLength, SYSSIZE);
+
+            % Happiness check:
+            Uk2 = sum(Uk, 2)/SYSSIZE;
+            uk2 = chebtech2(Uk2, pref2);
+            ishappy = classicCheck(uk2, Uk2, pref2);
+
+%             C = chebtech2.coeffs2vals(U);
+%             C = max(abs(C), [], 2);
+%             vscale = norm(U(:), inf);
+%             [ishappy, epslevel, cutoff] = plateauCheck(C, vscale, pref2);
+
+            if ( ishappy )  
+
+                % Store these values:
+                uCurrent = chebfun(Uk, DOMAIN);
+                tCurrent = t(kk);
+                % Store for output:
+                ctr = ctr + 1;
+                uOut{ctr} = uCurrent;
+
+                % Plot current solution:
+                plotFun(uCurrent, t(kk));
+
+                % TODO: reduce length if cutoff is large and bail out.
+
+            else 
+
+                % Increase length and bail out:
+                currentLength = 2*currentLength-1;
+                status = true;
+                
+            end        
+            
+            if ( guiFlag )
+                status = guiEvent(status);
+            end
+            
+        end
+
+    end
+
+    function status = guiEvent(status)
+        %GUIEVENT   Deal with GUI events ('stop', 'pause', etc). 
+        % OUTPUTS:
+        %   status = true exits the current time chunk.
+        %   done = true exits PDE15S.
+        
+        % Interupt computation if stop or pause button is pressed in the GUI.
+        if ( strcmp(get(solveButton, 'String'), 'Solve') )
+            % Stop.
+            tt = tt( tt <= tCurrent );
+            status = true;
+            done = true;
+        elseif ( strcmp(get(clearButton, 'String'), 'Continue') )
+            % Wait, pause.
+            
+            % Plot a waterfall plot to the bottom figure window:
+            axes(axesNorm)
+            uuTmp = prepare4output(uOut);
+            waterfall(uuTmp, tt(tt<=tCurrent), 'simple', 'linewidth', 2);
+            xlabel(xLabel), ylabel(tlabel), zlabel(varNames)
+            if ( gridOn )
+                grid on
+            end
+            view([322.5 30]), box off, hold off
+            axes(axesSol)
+            % hang around until 'continue' or 'stop' is presed.
+            waitfor(clearButton, 'String');
+            % Call again to see if 'STOP' was pressed.
+            status = guiEvent(status);
+        end
+    end
+
+
     function varargout = plotFun(U, t)
         if ( ~doPlot )
             return
@@ -269,10 +318,10 @@
         if ( nargout > 0 )
             varargout{1} = h;
         end
-        
-    end
-
-%%%%%%%%%%%%%%%%%%%%%%%%%%%%%%%%%%%%%%%%%%%%%%%%%%%%%%%%%%%%%%%%%%%%%%%%%%%%%%%%
+
+    end
+
+%%%%%%%%%%%%%%%%%%%%% SETUP TOLERANCES AND INITIAL CONDITION %%%%%%%%%%%%%%%%%%%
 
 % ODE tolerances: (AbsTol and RelTol must be <= Tol/10)
 aTol = odeget(opt, 'AbsTol', tol/10);
@@ -308,7 +357,7 @@
     end
 end
 
-% Get the domain and the independent variable 'x':
+% Get the domain:
 DOMAIN = domain(u0, 'ends');
 
 %% %%%%%%%%%%%%%%%%%%%%%%%%%%  PARSE INPUTS TO PDEFUN  %%%%%%%%%%%%%%%%%%%%%%%%%
@@ -404,8 +453,8 @@
     elseif ( numel(bc.left) == 1 && isa(bc.left, 'function_handle') )
         %% %%%%%%%%%%%%%%%%%%%%%%%%%  GENERAL BCS (LEFT)  %%%%%%%%%%%%%%%%%%%%%%%%%%
         op = parseFun(bc.left);
-        tmp = chebdouble(ones(1, SYSSIZE));
-        sizeOp = size(op(0, mean(DOMAIN), tmp));
+        uTmp = chebdouble(ones(1, SYSSIZE));
+        sizeOp = size(op(0, mean(DOMAIN), uTmp));
         leftNonlinBCLocs = 1:max(sizeOp);
         bc.left = [];
         bc.left.op = {@(n) zeros(max(sizeOp), SYSSIZE*n)}; % Dummy entries.
@@ -418,8 +467,8 @@
     if ( isfield(bc, 'middle') && isa(bc.middle, 'function_handle') )
         %% %%%%%%%%%%%%%%%%%%%%%  GENERAL BCS (MIDDLE)  %%%%%%%%%%%%%%%%%%%%%%%%
         op = parseFun(bc.middle);
-        tmp = chebdouble(ones(1, SYSSIZE));
-        sizeOp = size(op(0, mean(DOMAIN), tmp));
+        uTmp = chebdouble(ones(1, SYSSIZE));
+        sizeOp = size(op(0, mean(DOMAIN), uTmp));
         middleNonlinBCLocs = 1:max(sizeOp);
         bc.middle = [];
         bc.middle.op = {@(n) zeros(max(sizeOp), SYSSIZE*n)}; % Dummy entries.
@@ -459,8 +508,8 @@
     elseif ( numel(bc.right) == 1 && isa(bc.right, 'function_handle') )
         %% %%%%%%%%%%%%%%%%%%%%%%%%  GENERAL BCS (RIGHT)  %%%%%%%%%%%%%%%%%%%%%%%%%%
         op = parseFun(bc.right);
-        tmp = chebdouble(ones(1, SYSSIZE));
-        sizeOp = size(op(0, mean(DOMAIN), tmp));
+        uTmp = chebdouble(ones(1, SYSSIZE));
+        sizeOp = size(op(0, mean(DOMAIN), uTmp));
         rightNonlinBCLocs = 1:max(sizeOp);
         bc.right = [];
         bc.right.op = {@(n) zeros(max(sizeOp), SYSSIZE*n)};
@@ -525,6 +574,7 @@
 % Plot initial condition:
 plotFun(u0, tt(1));
 
+done = false;
 if ( ~isnan(optN) )
     % Non-adaptive in space:
     oneStep(chebpts(optN, DOMAIN), tt); % Do all chunks at once!
@@ -532,70 +582,20 @@
 else
     
     currentLength = max(length(u0), 9);
-    currentT = tt(1);
-    while ( currentT < tt(end) )
-        tt(tt < currentT) = [];
-        oneStep(chebpts(currentLength, DOMAIN), tt);
-    end
-<<<<<<< HEAD
-    
-    if ( guiFlag )
-        % Interupt comutation if stop or pause  button is pressed in the GUI.
-        if ( strcmp(get(solveButton, 'String'), 'Solve') )
-            tt = tt(1:nt+1);
-            if SYSSIZE == 1,
-                uOut = uOut(1:nt+1);
-            else
-                for k = 1:SYSSIZE
-                    uOut{k} = uOut{k}(1:nt+1);
-                end
-            end
-            break
-        elseif ( strcmp(get(clearButton, 'String'), 'Continue') )
-            % TODO: This does not currently work, due to error with plotting.
-            defaultlinewidth = 2;
-            axes(axesNorm)
-            if ( ~iscell(uOut) )
-                waterfall(uOut(1:nt+1), tt(1:nt+1), 'simple', 'linewidth', defaultlinewidth)
-                xlabel(xLabel), ylabel(tlabel), zlabel(varnames)
-            else
-                cols = get(0, 'DefaultAxesColorOrder');
-                % The following for loop causes an error.
-                for k = 1:numel(uOut)
-                    plot(0, NaN, 'linewidth', defaultlinewidth, 'color', cols(k, :)), hold on
-                end
-                legend(varnames);
-                for k = 1:numel(uOut)
-                    waterfall(uOut{k}, tt(1:nt+1), 'simple', 'linewidth', ...
-                        defaultlinewidth, 'edgecolor', cols(k, :)), hold on
-                    xlabel(xLabel), ylabel(tlabel)
-                end
-                view([322.5 30]), box off, grid on, hold off
-            end
-            axes(axesSol)
-            waitfor(clearButton, 'String');
-        end
-    end
-=======
->>>>>>> 025769a3
+    tCurrent = tt(1);
+    tspan = tt;
+    while ( tCurrent < tt(end) && ~done )
+        tspan(tspan < tCurrent) = [];
+        oneStep(chebpts(currentLength, DOMAIN), tspan);
+    end
+
 end
 
 if ( doPlot && ~ish )
     hold off
 end
 
-% If we only had one dependent variable, return an array valued CHEBFUN instead
-% of a QUASIMATRIX.
-if ( SYSSIZE == 1 )
-    uOut = horzcat(uOut{:});
-else
-    % TODO: Determine what output we want for systems of equations. CHEBMATRIX?
-    blocks = cell(SYSSIZE, numel(uOut));
-    for k = 1:SYSSIZE
-        blocks(k,:) = cellfun(@(u) extractColumns(u, k), uOut, 'UniformOutput', false);
-    end
-    uOut = chebmatrix(blocks); % CHEBMATRIX
-end
+uOut = prepare4output(uOut);
 
 switch nargout
     case 0
@@ -615,6 +615,20 @@
 clear global DIFFORDER
 clear global SYSSIZE
 
+    function uOut = prepare4output(uIn)
+        % If we only had one dependent variable, return an array valued CHEBFUN instead
+        % of a QUASIMATRIX.
+        if ( SYSSIZE == 1 )
+            uOut = horzcat(uIn{:});
+        else
+            % TODO: Determine what output we want for systems of equations. CHEBMATRIX?
+            blocks = cell(SYSSIZE, numel(uIn));
+            for kk = 1:SYSSIZE
+                blocks(kk,:) = cellfun(@(u) extractColumns(u, kk), uIn, 'UniformOutput', false);
+            end
+            uOut = chebmatrix(blocks); % CHEBMATRIX
+        end
+    end
 %%%%%%%%%%%%%%%%%%%%%%%%%%%%%%%%%%%%%%%%%%%%%%%%%%%%%%%%%%%%%%%%%%%%%%%%%%%%%%%%
 %% %%%%%%%%%%%%%%%%%%%%%%%%%%%%%%  ONESTEP  %%%%%%%%%%%%%%%%%%%%%%%%%%%%%%%%%%%%
 %%%%%%%%%%%%%%%%%%%%%%%%%%%%%%%%%%%%%%%%%%%%%%%%%%%%%%%%%%%%%%%%%%%%%%%%%%%%%%%%
@@ -661,7 +675,7 @@
             'InitialSlope', odeFun(tspan(1), U0), 'MStateDependence', 'none');
         
         % Solve ODE over time chunk with ode15s:
-        [ignored, U] = ode15s(@odeFun, tspan, U0, opt2);
+        [~, U] = ode15s(@odeFun, tspan, U0, opt2);
         
         if ( length(tspan) > 2 )
             return
@@ -669,9 +683,6 @@
         
         % Reshape solution:
         U = reshape(U(end, :).', n, SYSSIZE);
-                
-        % The solution we'll take out and store:
-        unew = U;
         
         % Collapse systems to single chebfun for constructor (is addition right?)
         U = sum(U, 2);
@@ -706,12 +717,12 @@
             % Replacements for the nonlinear BC conditions:
             if ( ~isempty(leftNonlinBCLocs) )
                 indx = 1:length(leftNonlinBCLocs);
-                tmp = leftNonlinBCFuns(t, x, Utmp);
-                tmp = double(tmp);
-                if ( size(tmp, 1) ~= n )
-                    tmp = reshape(tmp, n, numel(tmp)/n);
+                uTmp = leftNonlinBCFuns(t, x, Utmp);
+                uTmp = double(uTmp);
+                if ( size(uTmp, 1) ~= n )
+                    uTmp = reshape(uTmp, n, numel(uTmp)/n);
                 end
-                F(rows(indx)) = tmp(1, :);
+                F(rows(indx)) = uTmp(1, :);
             end
             if ( ~isempty(middleNonlinBCLocs) )
                 % TODO: This won't work if there are also left nonlin BCs
@@ -720,12 +731,12 @@
             end            
             if ( ~isempty(rightNonlinBCLocs) )
                 indx = numel(BCRHS) + 1 - rightNonlinBCLocs;
-                tmp = rightNonlinBCFuns(t, x, Utmp);
-                tmp = double(tmp);
-                if ( size(tmp, 1) ~= n )
-                    tmp = reshape(tmp, n, numel(tmp)/n);
+                uTmp = rightNonlinBCFuns(t, x, Utmp);
+                uTmp = double(uTmp);
+                if ( size(uTmp, 1) ~= n )
+                    uTmp = reshape(uTmp, n, numel(uTmp)/n);
                 end
-                F(rows(indx)) = fliplr(tmp(end, :));
+                F(rows(indx)) = fliplr(uTmp(end, :));
             end
             
             % Reshape to back to a single column:
