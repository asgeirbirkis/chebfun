--- conflicted
+++ resolved
@@ -7,11 +7,7 @@
 %   FLIPUD(F), where F is an array-valued row CHEBFUN, exchanges the order of
 %   the rows of F.
 %
-<<<<<<< HEAD
-% See also FLIPLR.
-=======
 % See also CHEBFUN/FLIPLR.
->>>>>>> 2d732e2c
 
 % Copyright 2013 by The University of Oxford and The Chebfun Developers. See
 % http://www.chebfun.org for Chebfun information.
