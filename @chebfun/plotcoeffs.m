function varargout = plotcoeffs(f, varargin)
%PLOTCOEFFS   Display coefficients graphically.
<<<<<<< HEAD
%   PLOTCOEFFS(F) plots the coefficients underlying the representation of a
%   CHEBFUN F on a semilogy scale. If F is an array-valued CHEBFUN or has
%   breakpoints, then a curve is plotted for each FUN of each component
%   (column) of F.
=======
%   PLOTCOEFFS(F) plots the absolute values of the coefficients underlying the
%   representation of a CHEBFUN F on a semilogy scale. A horizontal line at the 
%   epslevel of F is also plotted. If F is an array-valued CHEBFUN or has 
%   breakpoints, then a curve is plotted for each FUN of each component (column)
%   of F.
>>>>>>> 1aca97b4
%
%   PLOTCOEFFS(F, S) allows further plotting options, such as linestyle,
%   linecolor, etc, as in the standard MATLAB manner. If S contains a string
%   'LOGLOG', the coefficients will be displayed on a log-log scale.
%
%   H = PLOTCOEFFS(F) returns a column vector of handles to lineseries objects.
%
%   As of Chebfun version 5, the coefficients plotted by 'plotcoeffs' are either
%   Chebyshev coefficients for Chebyshev-based chebfuns or Fourier coefficients
%   for periodic chebfuns ('trigfuns'). 
%
% See also CHEBFUN/PLOT.

% Copyright 2015 by The University of Oxford and The Chebfun Developers.
% See http://www.chebfun.org/ for Chebfun information.

% Deal with an empty input:
if ( isempty(f) )
    if ( nargout == 1 )
        varargout{1} = plot([]);
    end
    return
end

% We can only plot the coefficients of one CHEBFUN at a time:
if ( any(cellfun(@(f) isa(f, 'chebfun'), varargin)) )
    error('CHEBFUN:CHEBFUN:plotcoeffs:multipleChebfuns', ...
        'Calls of the form PLOTCOEFFS(F, ''b'',  G, ''r'') are not supported.');
end

% Store the hold state of the current axis:
holdState = ishold;

% Grab some colours:
col = [];
if ( nargin > 1 && ischar(varargin{1}) && numel(varargin{1}) < 4 )
    % (Note. LineStyle definitions have at most 4 characters. Other plotting
    % parameters have more than characters.)
    col = regexp(varargin{1}, '[bgrcmykw]', 'match');
    if ( numel(col) > 1 )
        error('CHEBFUN:plotcoeffs:color', ...
            'Error in color/linetype argument.');
    elseif ( ~isempty(col) )
        col = col{:};
%         varargin(1) = []; % Don't remove as we need marker information.
    end
end
if ( isempty(col) )
    colIdx = find(cellfun(@(arg) all(ischar(arg)) && ...
        any(strfind(arg, 'color')), varargin));
    if ( colIdx )
        col = varargin{colIdx+1};
        varargin(colIdx+(0:1)) = [];
    else
        col = get(0, 'DefaultAxesColorOrder');
        col = repmat(col, ceil(numColumns(f)/7), 1);
    end
end

% Deal with 'LogLog' and input:
doLogLog = any(cellfun(@(s) strcmpi(s, 'loglog'), varargin));

% Convert to a cell array for easy handling:
f = mat2cell(f);

% Initialise the output:
h = cell(1, numel(f));

% Loop over the columns in a quasimatrix:
for k = 1:numel(f)
    % Colours for this columns:
    if ( ischar(col) )
        colk = col;
    else
        colk = col(k,:);
    end
    % Call the column version:
    h{k} = columnPlotCoeffs(f{k}, colk, varargin{:});
end

% Return hold state to what it was before:
if ( ~holdState )
    hold off
end

% Set xScale to logarithmic if requested:
if ( doLogLog )
    set(gca, 'xScale', 'Log');
end

% Give an output if one was requested:
if ( nargout > 0 )
    try 
        h = cell2mat(h);
    catch
        % shrug
    end
    varargout = {h};
end

end

function h = columnPlotCoeffs(f, col, varargin)
numFuns = numel(f.funs);

% Initialise handle storage:
h = zeros(numFuns, 1);

% Call plotcoeffs at the tech level:
for j = 1:numFuns
    h(j) = plotcoeffs(f.funs{j}, varargin{:}, 'color', col); hold on
end

end<|MERGE_RESOLUTION|>--- conflicted
+++ resolved
@@ -1,17 +1,9 @@
 function varargout = plotcoeffs(f, varargin)
 %PLOTCOEFFS   Display coefficients graphically.
-<<<<<<< HEAD
-%   PLOTCOEFFS(F) plots the coefficients underlying the representation of a
-%   CHEBFUN F on a semilogy scale. If F is an array-valued CHEBFUN or has
-%   breakpoints, then a curve is plotted for each FUN of each component
-%   (column) of F.
-=======
 %   PLOTCOEFFS(F) plots the absolute values of the coefficients underlying the
-%   representation of a CHEBFUN F on a semilogy scale. A horizontal line at the 
-%   epslevel of F is also plotted. If F is an array-valued CHEBFUN or has 
-%   breakpoints, then a curve is plotted for each FUN of each component (column)
-%   of F.
->>>>>>> 1aca97b4
+%   representation of a CHEBFUN F on a semilogy scale. If F is an array-valued
+%   CHEBFUN or has breakpoints, then a curve is plotted for each FUN of each
+%   component (column) of F.
 %
 %   PLOTCOEFFS(F, S) allows further plotting options, such as linestyle,
 %   linecolor, etc, as in the standard MATLAB manner. If S contains a string
