--- conflicted
+++ resolved
@@ -1,43 +1,24 @@
 function f = plus(f, g)
-<<<<<<< HEAD
-%+	  Plus.
-%   F + G adds two CHEBFUN objects F and G, or a scalar to a CHEBFUN if either F
-%   or G is a scalar.
-=======
 %+   CHEBFUN plus.
 %   F + G adds CHEBFUNs F and G, or a scalar to a CHEBFUN if either F or G is a
 %   scalar.
->>>>>>> 2d732e2c
 %
-%   H = plus(F, G) is called for the syntax 'F + G'.
+%   H = PLUS(F, G) is called for the syntax 'F + G'.
 
 % Copyright 2013 by The University of Oxford and The Chebfun Developers.
 % See http://www.chebfun.org/ for Chebfun information.
 
-<<<<<<< HEAD
-if ( ~isa(f, 'chebfun') )     % ??? + CHEBFUN
-
-    % Ensure CHEBFUN is the first input:
-    f = times(g, f);
-
-elseif ( isempty(g) )         % CHEBFUN + []
-=======
-if ( ~isa(f, 'chebfun') )   % ??? * CHEBFUN
+if ( ~isa(f, 'chebfun') )   % ??? + CHEBFUN
 
     % Ensure CHEBFUN is the first input:
     f = plus(g, f);
     return
 
 elseif ( isempty(g) )       % CHEBFUN + []
->>>>>>> 2d732e2c
 
     f = [];
 
-<<<<<<< HEAD
-elseif ( isnumeric(g) )       % CHEBFUN + double
-=======
 elseif ( isnumeric(g) )     % CHEBFUN + double
->>>>>>> 2d732e2c
 
     % Add g to the impulses:
     f.impulses = f.impulses + g;
@@ -53,17 +34,12 @@
           ['Undefined function ''plus'' for input arguments of type %s ' ...
            'and %s.'], class(f), class(g));
 
-<<<<<<< HEAD
-elseif ( isempty(f) )         % empty CHEBFUN + CHEBFUN
-=======
 elseif ( isempty(f) )       % empty CHEBFUN + CHEBFUN
->>>>>>> 2d732e2c
 
     % Nothing to do. (Return empty CHEBFUN as output).
 
 else                          % CHEBFUN + CHEBFUN
 
-<<<<<<< HEAD
     % Check to see if one CHEBFUN is transposed:
     if ( xor(f.isTransposed, g.isTransposed) )
         error('CHEBFUN:plus:matdim', ...
@@ -75,18 +51,6 @@
 
     % Add the impulses:
     f.impulses = f.impulses + g.impulses;
-=======
-% Only CHEBFUN + CHEBFUN remains.
-
-% Check to see if one of the CHEBFUNS is transposed:
-if ( xor(f.isTransposed, g.isTransposed) )
-    error('CHEBFUN:plus:matdim', ...
-        'Matrix dimensions must agree. (One input is transposed).');
-end
-
-% Overlap the CHEBFUN objects:
-[f, g] = overlap(f, g);
->>>>>>> 2d732e2c
 
     % Add the FUNs:
     for k = 1:numel(f.funs)
