--- conflicted
+++ resolved
@@ -36,16 +36,13 @@
     for k = 1:nFuns
         % Get the data from the FUN:
         dataNew = plotData(f.funs{k});
-        
-<<<<<<< HEAD
-        xLim = [min(dataNew.xLim(1), xLim(1)), max(dataNew.xLim(2), xLim(2))];
-=======
+
         if ( ~any(ismember(fields(dataNew), 'xDeltas' )) )
             dataNew.xDeltas = [];
             dataNew.yDeltas = [];
         end
-        
->>>>>>> e360097a
+
+        xLim = [min(dataNew.xLim(1), xLim(1)), max(dataNew.xLim(2), xLim(2))];
         yLim = [min(dataNew.yLim(1), yLim(1)), max(dataNew.yLim(2), yLim(2))];
         
         if ( k == 1 )
@@ -82,10 +79,8 @@
         data.xJumps = [data.xJumps ; dataNew.xJumps];
         data.yJumps = [data.yJumps ; dataNew.yJumps];
 
-        if ( isfield(dataNew, 'xDeltas') && isfield(dataNew, 'yDeltas') )
-            data.xDeltas = [data.xDeltas ; dataNew.xDeltas];
-            data.yDeltas = [data.yDeltas ; dataNew.yDeltas];
-        end
+        data.xDeltas = [data.xDeltas ; dataNew.xDeltas];
+        data.yDeltas = [data.yDeltas ; dataNew.yDeltas];
     end
 
 elseif ( nargin == 2 )
@@ -98,16 +93,13 @@
     for k = 1:nFuns
         % Get the data from the FUN objects:
         dataNew = plotData(f.funs{k}, g.funs{k});
-<<<<<<< HEAD
-        xLim = [min(dataNew.xLim(1), xLim(1)), max(dataNew.xLim(2), xLim(2))];
-=======
-        
+
         if ( ~any(ismember(fields(dataNew), 'xDeltas' )) )
             dataNew.xDeltas = [];
             dataNew.yDeltas = [];
         end
-        
->>>>>>> e360097a
+
+        xLim = [min(dataNew.xLim(1), xLim(1)), max(dataNew.xLim(2), xLim(2))];
         yLim = [min(dataNew.yLim(1), yLim(1)), max(dataNew.yLim(2), yLim(2))];
         
         % Discard the unnecessary jump data:
@@ -152,17 +144,15 @@
     for k = 1:nFuns
         % Get the data from the FUN objects:
         dataNew = plotData(f.funs{k}, g.funs{k}, h.funs{k});
-<<<<<<< HEAD
-        xLim = [min(dataNew.xLim(1), xLim(1)), max(dataNew.xLim(2), xLim(2))];
-=======
-        
+
         if ( ~any(ismember(fields(dataNew), 'xDeltas' )) )
             dataNew.xDeltas = [];
             dataNew.yDeltas = [];
         end
-        
->>>>>>> e360097a
+
+        xLim = [min(dataNew.xLim(1), xLim(1)), max(dataNew.xLim(2), xLim(2))];
         yLim = [min(dataNew.yLim(1), yLim(1)), max(dataNew.yLim(2), yLim(2))];
+
         myNaN = NaN(1, size(dataNew.yLine, 2)); % Array of NaNs.
         % Insert a NaN (or array of NaNs) and append new data to array:
         data.xLine = [data.xLine ; myNaN ; dataNew.xLine];
