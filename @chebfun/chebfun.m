--- conflicted
+++ resolved
@@ -244,25 +244,19 @@
 
         % Absolute value of a CHEBFUN.
         f = abs(f, pref)
-        
-<<<<<<< HEAD
+
         % Round a CHEBFUN towards plus infinity.
         g = ceil(f)
-        
-        % Plot information regarding the representation of a CHEBFUN object:
-        h = chebpolyplot(f, varargin)
-
-=======
+
         % Solve boundary value problems for ODEs by collocation.
         [y, t] = bvp4c(fun1, fun2, y0, varargin);
-        
+
         % Solve boundary value problems for ODEs by collocation.
         [y, t] = bvp5c(fun1, fun2, y0, varargin);
-        
+
         % Plot information regarding the representation of a CHEBFUN object:
         h = chebpolyplot(f, varargin);
-        
->>>>>>> 4659ec40
+
         % Construct complex CHEBFUN from real and imaginary parts.
         C = complex(A, B)
 
