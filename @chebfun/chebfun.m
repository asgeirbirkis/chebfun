--- conflicted
+++ resolved
@@ -173,13 +173,8 @@
                 % Construct a CHEBFUN from a cell array of FUN objects:
                 
                 if ( nargin > 1 )
-<<<<<<< HEAD
-                    error('CHEBFUN:chebfun:nargin', ...
+                    error('CHEBFUN:CHEBFUN:chebfun:nargin', ...
                      'Only one input is allowed when passing an array of FUNs.')
-=======
-                    error('CHEBFUN:CHEBFUN:chebfun:nargin', ...
-                        'Only one input is allowed when passing an array of FUNs.')
->>>>>>> 81623960
                 end
                 
                 % Assign the cell to the .FUNS property:
