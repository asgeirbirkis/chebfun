classdef fun % (Abstract) 
%FUN   Approximate functions on arbitrary domains.
%   Abstract (interface) class for approximating functions on the arbitrary 
%   intervals.
%
% See also DELTAFUN, CLASSICFUN.

% Copyright 2013 by The University of Oxford and The Chebfun Developers.
% See http://www.chebfun.org/ for Chebfun information.

%%%%%%%%%%%%%%%%%%%%%%%%%%%%%%%%%%%%%%%%%%%%%%%%%%%%%%%%%%%%%%%%%%%%%%%%%%%
% FUN Class Description:
%  [TODO]
%
% Class diagram: [<<CHEBFUN>>] <>-- [<<FUN>>] <----[<<classicfun>>]
%                                             <----[    deltafun  ]
%%%%%%%%%%%%%%%%%%%%%%%%%%%%%%%%%%%%%%%%%%%%%%%%%%%%%%%%%%%%%%%%%%%%%%%%%%%

% Copyright 2013 by The University of Oxford and The Chebfun Developers. 
% See http://www.chebfun.org/ for Chebfun information.

    methods (Static)
        function obj = constructor(op, domain, vscale, hscale, pref)            
            
            if ( nargin == 0  )
                op = [];
            end
            
            % Obtain preferences if none given:
            if ( nargin < 5 )
                pref = chebpref();
            else
                pref = chebpref(pref);
            end
            
            % Check if delta functions are required:
            if ( pref.enableDeltaFunctions )                
                % Generalized function mode; call DELTAFUN constructor:                
                % Then op is a classicfun, vscale and hscale are magnitude 
                % and location of delta functions. domain is a spurious argument.
                deltaMag = vscale;
                deltaLoc = hscale;
                %[TODO]: pass preferences as well.
                obj = deltafun(op, deltaMag, deltaLoc);
            else             
                % Get domain if none given:
                if ( nargin < 2 || isempty(domain) )
                    domain = pref.domain;
                end

                % Get vscale if none given:
                if ( nargin < 3 || isstruct(vscale) )
                    vscale = 0;
                end

                % Get hscale if none given:
                if ( nargin < 4 || isempty(vscale) )
                    hscale = norm(domain, inf);
                end

                % [TODO]: Explain this. Only becomes relevant with UNBNDFUN
                if ( isinf(hscale) )
                    hscale = 1;
                end

                % Call the relevent constructor:
                if ( isa(op, 'fun') )
                    % OP is already a ONEFUN!
                    obj = op;               
                else
                    % STANDARD mode; call SMOOTHFUN constructor:
                    obj = classicfun.constructor(op, domain, vscale, hscale, pref);

                end
            end
        
        end
        
    end
    
    %% ABSTRACT (NON-STATIC) METHODS REQUIRED BY FUN CLASS.
    methods ( Abstract = true )

    end

    %% ABSTRACT STATIC METHODS REQUIRED BY ONEFUN CLASS.
    methods ( Abstract = true, Static = true )

    end
    
    %% Methods implemented by ONEFUN class.
    methods 
        
    end
    
<<<<<<< HEAD
    %% Static methods implemented by ONEFUN class.
    methods ( Static = true ) 
=======
    %% METHODS IMPLEMENTED BY THIS CLASS.
    methods
        
        % Absolute value of a FUN. (f should have no zeros in its domain)
        f = abs(f, pref)

        % FUN logical AND.
        h = and(f, g)

        % True if any element of a FUN is a nonzero number, ignoring NaN.
        a = any(f, dim)

        % Plot (semilogy) the Chebyshev coefficients of a FUN object, if it is
        % based on Chebyshev technology.
        h = chebpolyplot(f, varargin)

        % Complex conjugate of a FUN.
        f = conj(f)
        
        % FUN objects are not transposable.
        f = ctranspose(f)
        
        % Extract information for DISPLAY.
        info = dispData(f)
        
        % Extract boundary roots and represent them by an appropriate ONEFUN.
        f = extractBoundaryRoots(f)

        % Extract columns of an array-valued FUN object.
        f = extractColumns(f, columnIndex);

        % Round a FUN towards zero.
        g = fix(f);
        
        % Round a FUN towards minus infinity.
        g = floor(f);

        % Flip columns of an array-valued FUN object.
        f = fliplr(f)
        
        % Get properties of a FUN.
        out = get(f, prop);
        
        % Imaginary part of a FUN.
        f = imag(f)

        % True for an empty FUN.
        out = isempty(f)

        % Test if FUN objects are equal.
        out = isequal(f, g)

        % Test if a FUN is bounded.
        out = isfinite(f)

        % Test if a FUN is unbounded.
        out = isinf(f)

        % Test if a FUN has any NaN values.
        out = isnan(f)

        % True for real FUN.
        out = isreal(f)
        
        % Test if a FUN object is built upon SINGFUN.
        out = issing(f)
        
        % Test if a FUN object is built upon SMOOTHFUN.
        out = issmooth(f)

        % True for zero FUN objects
        out = iszero(f)
        
        % Length of a FUN.
        len = length(f)

        % FUN logical.
        f = logical(f)

        % Convert an array-valued FUN into a cell array of FUN objects.
        g = mat2cell(f, M, N)

        % Global maximum of a FUN on [a,b].
        [maxVal, maxPos] = max(f)

        % Global minimum of a FUN on [a,b].
        [minVal, minPos] = min(f)

        % Global minimum and maximum on [a,b].
        [vals, pos] = minandmax(f)

        % Subtraction of two FUN objects.
        f = minus(f, g)

        % Multiplication of FUN objects.
        f = mtimes(f, c)

        % FUN logical NOT.
        f = not(f)

        % FUN logical OR.
        h = or(f, g)

        % Basic linear plot for FUN objects.
        varargout = plot(f, varargin)
>>>>>>> 9a92c0ad
        
    end
    
end<|MERGE_RESOLUTION|>--- conflicted
+++ resolved
@@ -88,15 +88,6 @@
 
     end
     
-    %% Methods implemented by ONEFUN class.
-    methods 
-        
-    end
-    
-<<<<<<< HEAD
-    %% Static methods implemented by ONEFUN class.
-    methods ( Static = true ) 
-=======
     %% METHODS IMPLEMENTED BY THIS CLASS.
     methods
         
@@ -202,8 +193,6 @@
 
         % Basic linear plot for FUN objects.
         varargout = plot(f, varargin)
->>>>>>> 9a92c0ad
-        
     end
     
 end