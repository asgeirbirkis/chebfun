classdef fun % (Abstract)
%FUN  Abstract FUN class for representing global functions on [a, b].

%%%%%%%%%%%%%%%%%%%%%%%%%%%%%%%%%%%%%%%%%%%%%%%%%%%%%%%%%%%%%%%%%%%%%%%%%%%%%%%%
% FUN Class Description:
%
% The FUN class is an abstract class for representations of functions on the
% interval [a, b]. It acheives this my taking a onefun on [-1, 1] and applying
% a mapping.
%
% The current instances of FUNs are BNDFUNS and UNBNDFUNS. The former are used
% to represent functions on bounded domains, whereas the latter are able to
% represent some functions on unboujnded domains.
%
% Class diagram: [chebfun] <>-- [<<FUN>>] <>-- [<<onefun>>]
%                                 ^   ^
%                                /     \
%                          [bndfun]   [unbndfun]
%%%%%%%%%%%%%%%%%%%%%%%%%%%%%%%%%%%%%%%%%%%%%%%%%%%%%%%%%%%%%%%%%%%%%%%%%%%%%%%%
    
    properties (Access = public)
        domain
        mapping
        onefun
    end
    
    methods (Static)
        
        function obj = constructor(op, domain, hscale, vscale, pref)
            
            % Construct an empty fun:
            if ( nargin == 0 )
                op = [];
            end
            
            % Obtain preferences if none given:
            if ( nargin < 5 )
                pref = fun.pref;
            else
                pref = fun.pref(pref);
            end
           
            % Get domain if none given:
            if ( nargin < 2 )
                domain = pref.fun.domain;
            end

            % Get scales if none given:
            if ( nargin < 3 || isstruct(hscale) )
                if ( nargin > 2 && isstruct(hscale) )
                    pref = hscale; 
                end
                hscale = norm(domain, inf); 
                if ( isinf(hscale) )
                    hscale = 1; 
                end
            end
            if ( nargin < 4 )
                vscale = 0;
            end
            
            % Call constructor depending on domain:
            if ( ~any(isinf(domain)) )
                obj = bndfun(op, domain, hscale, vscale, pref);
            else
                obj = unbndfun(op, domain, hscale, vscale, pref);
            end
            
        end

    end
    
    % Static methods implimented by FUN class.
    methods (Static = true)
        
        % Retrieve and modify preferences for this class.
        prefs = pref(varargin);
        
<<<<<<< HEAD
        % Linear map from [-1, 1] to bounded domain.
        m = linear(domain); 
        
        % Noninear map from [-1, 1] to an unbounded domain.
        m = unbounded(domain); 
=======
>>>>>>> 909bc3de
        
        % Edge detector.
        [edge, vscale] = detectedge(op, domain, hscale, vscale, pref, d)

    end
    
    methods(Abstract = true, Static = true)
                
        % Map from [-1, 1] to the domain of the FUN.
        m = createMap(domain);  
        
    end
end<|MERGE_RESOLUTION|>--- conflicted
+++ resolved
@@ -76,21 +76,12 @@
         % Retrieve and modify preferences for this class.
         prefs = pref(varargin);
         
-<<<<<<< HEAD
-        % Linear map from [-1, 1] to bounded domain.
-        m = linear(domain); 
-        
-        % Noninear map from [-1, 1] to an unbounded domain.
-        m = unbounded(domain); 
-=======
->>>>>>> 909bc3de
-        
         % Edge detector.
         [edge, vscale] = detectedge(op, domain, hscale, vscale, pref, d)
 
     end
     
-    methods(Abstract = true, Static = true)
+    methods (Abstract = true, Static = true)
                 
         % Map from [-1, 1] to the domain of the FUN.
         m = createMap(domain);  
