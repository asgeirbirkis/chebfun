--- conflicted
+++ resolved
@@ -14,13 +14,8 @@
 %
 % See also FRED.
 
-<<<<<<< HEAD
-% Copyright 2014 by The University of Oxford and The Chebfun Developers.
-% See http://www.chebfun.org/ for Chebfun information.
-=======
 % Copyright 2015 by The University of Oxford and The Chebfun2 Developers.
 % See http://www.chebfun.org/ for Chebfun2 information.
->>>>>>> 7541c9c0
 
 if ( ~isa( K, 'separableApprox' ) )
     error('CHEBFUN:SEPARABLEAPPROX:volt:input', ...
