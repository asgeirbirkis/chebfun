--- conflicted
+++ resolved
@@ -76,7 +76,7 @@
     
     % Two-dimensional version of CHEBFUN's tolerance:
     [relTol, absTol] = getTol(xx, yy, vals, dom, pseudoLevel);
-    pref.eps = relTol;
+    pref.chebfuneps = relTol;
     
     %% %%% PHASE 1: %%%
     % Do GE with complete pivoting:
@@ -92,7 +92,7 @@
         vscale = max(abs(vals(:)));
         % New tolerance:
         [relTol, absTol] = getTol(xx, yy, vals, dom, pseudoLevel);
-        pref.eps = relTol;
+        pref.chebfuneps = relTol;
         % New GE:
         [pivotVal, pivotPos, rowVals, colVals, iFail] = ...
                                  completeACA(vals, absTol, factor);
@@ -130,10 +130,6 @@
     end
     
     %% %%% PHASE 2: %%%
-<<<<<<< HEAD
-=======
-    pref.chebfuneps = tol;
->>>>>>> 859c97cf
     % Now resolve along the column and row slices:
     n = grid;  m = grid;
     while ( ~isHappy && ~failure  )
@@ -228,7 +224,7 @@
 end
 
 % Simplifying rows and columns after they are happy.
-g = simplify( g, pref.eps );
+g = simplify( g, pref.chebfuneps );
 
 % Fix the rank, if in nonadaptive mode.
 g = fixTheRank( g , fixedRank );
@@ -260,12 +256,8 @@
     [xx, yy] = meshgrid(x, y);
 end
     
-<<<<<<< HEAD
-[relTol, absTol] = getTol(xx, yy, op, dom, pref.eps);
-pref.eps = relTol;
-=======
-tol = getTol(xx, yy, op, dom, pref.cheb2Prefs.chebfun2eps);
->>>>>>> 859c97cf
+[relTol, absTol] = getTol(xx, yy, op, dom, pref.cheb2Prefs.chebfun2eps);
+pref.chebfuneps = relTol;
 
 % Perform GE with complete pivoting:
 [pivotValue, ~, rowValues, colValues] = completeACA(op, absTol, 0);
